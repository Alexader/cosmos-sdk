--- conflicted
+++ resolved
@@ -2,11 +2,8 @@
 
 import (
 	"context"
-<<<<<<< HEAD
-=======
 	"os"
 	"sync"
->>>>>>> e657c7f9
 	"testing"
 
 	"github.com/stretchr/testify/require"
