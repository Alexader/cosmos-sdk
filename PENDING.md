--- conflicted
+++ resolved
@@ -29,12 +29,9 @@
   * [stake][cli] [\#2027] Add CLI query command for getting all delegations to a specific validator.
     
 * Gaia
-<<<<<<< HEAD
   * [app] \#2791 Support export at a specific height, with `gaiad export --height=HEIGHT`.
-=======
   * [x/gov] [#2479](https://github.com/cosmos/cosmos-sdk/issues/2479) Implemented querier
   for getting governance parameters.
->>>>>>> d1614ebb
 
 * SDK
     * [simulator] \#2682 MsgEditValidator now looks at the validator's max rate, thus it now succeeds a significant portion of the time
