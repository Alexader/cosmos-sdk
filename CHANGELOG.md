# Changelog

## 0.20.0

*TBD*

BREAKING CHANGES
* msg.GetSignBytes() returns sorted JSON (by key)
* msg.GetSignBytes() field changes
    * `msg_bytes` -> `msgs`
    * `fee_bytes` -> `fee`
* Update Tendermint to v0.22.0
    * Default ports changed from 466xx to 266xx
    * Amino JSON uses type names instead of prefix bytes
    * ED25519 addresses are the first 20-bytes of the SHA256 of the raw 32-byte
      pubkey
    * go-crypto, abci, tmlibs have been merged into Tendermint
    * Various other fixes
* [auth] Signers of a transaction now only sign over their own account and sequence number
* [auth] Removed MsgChangePubKey 
* [auth] Removed SetPubKey from account mapper
* [auth] AltBytes renamed to Memo, now a string, max 100 characters, costs a bit of gas
* [types] `GetMsg()` -> `GetMsgs()` as txs wrap many messages
* [types] Removed GetMemo from Tx (it is still on StdTx)
* [types] renamed rational.Evaluate to rational.Round{Int64, Int}
* [keys] Keybase and Ledger support from go-crypto merged into the SDK in the `crypto` folder
* [cli] Rearranged commands under subcommands
* [x/gov] Gov module REST endpoints changed to be more RESTful
* [x/stake] Remove Tick and add EndBlocker
* [x/stake] Introduce concept of unbonding for delegations and validators
  * `gaiacli stake unbond` replaced with `gaiacli stake begin-unbonding`
  * Introduced:
    * `gaiacli stake complete-unbonding`
    * `gaiacli stake begin-redelegation`
    * `gaiacli stake complete-redelegation`
* [x/slashing] Update slashing for unbonding period
  * Slash according to power at time of infraction instead of power at
    time of discovery
  * Iterate through unbonding delegations & redelegations which contributed
    to an infraction, slash them proportional to their stake at the time
  * Add REST endpoint to unrevoke a validator previously revoked for downtime
  * Add REST endpoint to retrieve liveness signing information for a validator
* [types] renamed rational.Evaluate to rational.Round{Int64, Int}
* [x/stake] most index keys nolonger hold a value - inputs are rearranged to form the desired key
* [lcd] Switch key creation output to return bech32
* [x/stake] store-value for delegation, validator, ubd, and red do not hold duplicate information contained store-key
* [gaiad] genesis transactions now use bech32 addresses / pubkeys
<<<<<<< HEAD
* [types] Renamed `sdk.Address` to `sdk.AccAddress`/`sdk.ValAddress`
* [types] `sdk.AccAddress`/`sdk.ValAddress` natively marshals to Bech32 in String, Sprintf (when used with `%s`), and MarshalJSON
=======
* [lcd] Removed shorthand CLI flags (`a`, `c`, `n`, `o`)
>>>>>>> 37640d6c

DEPRECATED
* [cli] Deprecate `--name` flag in commands that send txs, in favor of `--from`

FEATURES
* [gaiacli] You can now attach a simple text-only memo to any transaction, with the `--memo` flag
* [lcd] Queried TXs now include the tx hash to identify each tx
* [mockapp] CompleteSetup() no longer takes a testing parameter
* [x/gov] Implemented MVP
  * Supported proposal types: just binary (pass/fail) TextProposals for now
  * Proposals need deposits to be votable; deposits are burned if proposal fails
  * Delegators delegate votes to validator by default but can override (for their stake)
* Add benchmarks for signing and delivering a block with a single bank transaction
  * Run with `cd x/bank && go test --bench=.`
* [tools] make get_tools installs tendermint's linter, and gometalinter
* [tools] Switch gometalinter to the stable version
* [tools] Add the following linters
  * misspell
  * gofmt
  * go vet -composites=false
  * unconvert
  * ineffassign
  * errcheck
  * unparam
* [tools] Add `make format` command to automate fixing misspell and gofmt errors.
* [server] Default config now creates a profiler at port 6060, and increase p2p send/recv rates
* [tests] Add WaitForNextNBlocksTM helper method
* [types] Switches internal representation of Int/Uint/Rat to use pointers
* [gaiad] `unsafe_reset_all` now resets addrbook.json
* [democoin] add x/oracle, x/assoc
* [gaiacli] Ledger support added
  - You can now use a Ledger with `gaiacli --ledger` for all key-related commands
  - Ledger keys can be named and tracked locally in the key DB
* [testing] created a randomized testing framework. 
  - Currently bank has limited functionality in the framework
  - Auth has its invariants checked within the framework
* [gaiacli] added the following flags for commands that post transactions to the chain:
  * async -- send the tx without waiting for a tendermint response
  * json  -- return the output in json format for increased readability
  * print-response -- return the tx response. (includes fields like gas cost)

IMPROVEMENTS
* bank module uses go-wire codec instead of 'encoding/json'
* auth module uses go-wire codec instead of 'encoding/json'
* revised use of endblock and beginblock
* [stake] module reorganized to include `types` and `keeper` package
* [stake] keeper always loads the store (instead passing around which doesn't really boost efficiency)
* [stake] edit-validator changes now can use the keyword [do-not-modify] to not modify unspecified `--flag` (aka won't set them to `""` value)
* [stake] offload more generic functionality from the handler into the keeper
* [types] added common tag constants
* [keys] improve error message when deleting non-existent key
* [gaiacli] improve error messages on `send` and `account` commands
* added contributing guidelines

BUG FIXES
* [x/slashing] \#1510 Unrevoked validators cannot un-revoke themselves
* [x/stake] \#1513 Validators slashed to zero power are unbonded and removed from the store
* [x/stake] \#1567 Validators decreased in power but not unbonded are now updated in Tendermint
* [gaia] Added self delegation for validators in the genesis creation
* [lcd] tests now don't depend on raw json text
* [stake] error strings lower case
* [stake] pool loose tokens now accounts for unbonding and unbonding tokens not associated with any validator
* \#1259 - fix bug where certain tests that could have a nil pointer in defer
* \#1052 - Make all now works
* Retry on HTTP request failure in CLI tests, add option to retry tests in Makefile
* Fixed bug where chain ID wasn't passed properly in x/bank REST handler, removed Viper hack from ante handler
* Fixed bug where `democli account` didn't decode the account data correctly
* \#1343 - fixed unnecessary parallelism in CI
* \#1367 - set ChainID in InitChain
* \#1353 - CLI: Show pool shares fractions in human-readable format
* \#1258 - printing big.rat's can no longer overflow int64
* \#887  - limit the size of rationals that can be passed in from user input
* \#1461 - CLI tests now no longer reset your local environment data
* \#1505 - `gaiacli stake validator` no longer panics if validator doesn't exist
* [x/stake] fix revoke bytes ordering (was putting revoked candidates at the top of the list)
* [x/stake] bond count was counting revoked validators as bonded, fixed
* \#1565 - fix cliff validator persisting when validator set shrinks from max

## 0.19.0

*June 13, 2018*

BREAKING CHANGES
* msg.GetSignBytes() now returns bech32-encoded addresses in all cases
* [lcd] REST end-points now include gas
* sdk.Coin now uses sdk.Int, a big.Int wrapper with 256bit range cap

FEATURES
* [x/auth] Added AccountNumbers to BaseAccount and StdTxs to allow for replay protection with account pruning
* [lcd] added an endpoint to query for the SDK version of the connected node

IMPROVEMENTS
* export command now writes current validator set for Tendermint
* [tests] Application module tests now use a mock application
* [gaiacli] Fix error message when account isn't found when running gaiacli account
* [lcd] refactored to eliminate use of global variables, and interdependent tests
* [tests] Added testnet command to gaiad
* [tests] Added localnet targets to Makefile
* [x/stake] More stake tests added to test ByPower index

FIXES
* Fixes consensus fault on testnet - see postmortem [here](https://github.com/cosmos/cosmos-sdk/issues/1197#issuecomment-396823021)
* [x/stake] bonded inflation removed, non-bonded inflation partially implemented
* [lcd] Switch to bech32 for addresses on all human readable inputs and outputs
* [lcd] fixed tx indexing/querying
* [cli] Added `--gas` flag to specify transaction gas limit
* [gaia] Registered slashing message handler
* [x/slashing] Set signInfo.StartHeight correctly for newly bonded validators

FEATURES
* [docs] Reorganize documentation
* [docs] Update staking spec, create WIP spec for slashing, and fees

## 0.18.0

*June 9, 2018*

BREAKING CHANGES

* [stake] candidate -> validator throughout (details in refactor comment)
* [stake] delegate-bond -> delegation throughout
* [stake] `gaiacli query validator` takes and argument instead of using the `--address-candidate` flag
* [stake] introduce `gaiacli query delegations`
* [stake] staking refactor
  * ValidatorsBonded store now take sorted pubKey-address instead of validator owner-address,
    is sorted like Tendermint by pk's address
  * store names more understandable
  * removed temporary ToKick store, just needs a local map!
  * removed distinction between candidates and validators
    * everything is now a validator
    * only validators with a status == bonded are actively validating/receiving rewards
  * Introduction of Unbonding fields, lowlevel logic throughout (not fully implemented with queue)
  * Introduction of PoolShares type within validators,
    replaces three rational fields (BondedShares, UnbondingShares, UnbondedShares
* [x/auth] move stuff specific to auth anteHandler to the auth module rather than the types folder. This includes:
  * StdTx (and its related stuff i.e. StdSignDoc, etc)
  * StdFee
  * StdSignature
  * Account interface
  * Related to this organization, I also:
* [x/auth] got rid of AccountMapper interface (in favor of the struct already in auth module)
* [x/auth] removed the FeeHandler function from the AnteHandler, Replaced with FeeKeeper
* [x/auth] Removed GetSignatures() from Tx interface (as different Tx styles might use something different than StdSignature)
* [store] Removed SubspaceIterator and ReverseSubspaceIterator from KVStore interface and replaced them with helper functions in /types
* [cli] rearranged commands under subcommands
* [stake] remove Tick and add EndBlocker
* Switch to bech32cosmos on all human readable inputs and outputs


FEATURES

* [x/auth] Added ability to change pubkey to auth module
* [baseapp] baseapp now has settable functions for filtering peers by address/port & public key
* [sdk] Gas consumption is now measured as transactions are executed
  * Transactions which run out of gas stop execution and revert state changes
  * A "simulate" query has been added to determine how much gas a transaction will need
  * Modules can include their own gas costs for execution of particular message types
* [stake] Seperation of fee distribution to a new module
* [stake] Creation of a validator/delegation generics in `/types`
* [stake] Helper Description of the store in x/stake/store.md
* [stake] removed use of caches in the stake keeper
* [stake] Added REST API
* [Makefile] Added terraform/ansible playbooks to easily create remote testnets on Digital Ocean


BUG FIXES

* [stake] staking delegator shares exchange rate now relative to equivalent-bonded-tokens the validator has instead of bonded tokens
  ^ this is important for unbonded validators in the power store!
* [cli] fixed cli-bash tests
* [ci] added cli-bash tests
* [basecoin] updated basecoin for stake and slashing
* [docs] fixed references to old cli commands
* [docs] Downgraded Swagger to v2 for downstream compatibility
* auto-sequencing transactions correctly
* query sequence via account store
* fixed duplicate pub_key in stake.Validator
* Auto-sequencing now works correctly
* [gaiacli] Fix error message when account isn't found when running gaiacli account


## 0.17.5

*June 5, 2018*

Update to Tendermint v0.19.9 (Fix evidence reactor, mempool deadlock, WAL panic,
memory leak)

## 0.17.4

*May 31, 2018*

Update to Tendermint v0.19.7 (WAL fixes and more)

## 0.17.3

*May 29, 2018*

Update to Tendermint v0.19.6 (fix fast-sync halt)

## 0.17.5

*June 5, 2018*

Update to Tendermint v0.19.9 (Fix evidence reactor, mempool deadlock, WAL panic,
memory leak)

## 0.17.4

*May 31, 2018*

Update to Tendermint v0.19.7 (WAL fixes and more)

## 0.17.3

*May 29, 2018*

Update to Tendermint v0.19.6 (fix fast-sync halt)

## 0.17.2

_May 20, 2018_

Update to Tendermint v0.19.5 (reduce WAL use, bound the mempool and some rpcs, improve logging)

## 0.17.1 (May 17, 2018)

Update to Tendermint v0.19.4 (fixes a consensus bug and improves logging)

## 0.17.0 (May 15, 2018)

BREAKING CHANGES

* [stake] MarshalJSON -> MarshalBinary
* Queries against the store must be prefixed with the path "/store"

FEATURES

* [gaiacli] Support queries for candidates, delegator-bonds
* [gaiad] Added `gaiad export` command to export current state to JSON
* [x/bank] Tx tags with sender/recipient for indexing & later retrieval
* [x/stake] Tx tags with delegator/candidate for delegation & unbonding, and candidate info for declare candidate / edit validator

IMPROVEMENTS

* [gaiad] Update for Tendermint v0.19.3 (improve `/dump_consensus_state` and add
  `/consensus_state`)
* [spec/ibc] Added spec!
* [spec/stake] Cleanup structure, include details about slashing and
  auto-unbonding
* [spec/governance] Fixup some names and pseudocode
* NOTE: specs are still a work-in-progress ...

BUG FIXES

* Auto-sequencing now works correctly


## 0.16.0 (May 14th, 2018)

BREAKING CHANGES

* Move module REST/CLI packages to x/[module]/client/rest and x/[module]/client/cli
* Gaia simple-staking bond and unbond functions replaced
* [stake] Delegator bonds now store the height at which they were updated
* All module keepers now require a codespace, see basecoin or democoin for usage
* Many changes to names throughout
  * Type as a prefix naming convention applied (ex. BondMsg -> MsgBond)
  * Removed redundancy in names (ex. stake.StakeKeeper -> stake.Keeper)
* Removed SealedAccountMapper
* gaiad init now requires use of `--name` flag
* Removed Get from Msg interface
* types/rational now extends big.Rat

FEATURES:

* Gaia stake commands include, CreateValidator, EditValidator, Delegate, Unbond
* MountStoreWithDB without providing a custom store works.
* Repo is now lint compliant / GoMetaLinter with tendermint-lint integrated into CI
* Better key output, pubkey go-amino hex bytes now output by default
* gaiad init overhaul
  * Create genesis transactions with `gaiad init gen-tx`
  * New genesis account keys are automatically added to the client keybase (introduce `--client-home` flag)
  * Initialize with genesis txs using `--gen-txs` flag
* Context now has access to the application-configured logger
* Add (non-proof) subspace query helper functions
* Add more staking query functions: candidates, delegator-bonds

BUG FIXES

* Gaia now uses stake, ported from github.com/cosmos/gaia


## 0.15.1 (April 29, 2018)

IMPROVEMENTS:

* Update Tendermint to v0.19.1 (includes many rpc fixes)


## 0.15.0 (April 29, 2018)

NOTE: v0.15.0 is a large breaking change that updates the encoding scheme to use
[Amino](github.com/tendermint/go-amino).

For details on how this changes encoding for public keys and addresses,
see the [docs](https://github.com/tendermint/tendermint/blob/v0.19.1/docs/specification/new-spec/encoding.md#public-key-cryptography).

BREAKING CHANGES

* Remove go-wire, use go-amino
* [store] Add `SubspaceIterator` and `ReverseSubspaceIterator` to `KVStore` interface
* [basecoin] NewBasecoinApp takes a `dbm.DB` and uses namespaced DBs for substores

FEATURES:

* Add CacheContext
* Add auto sequencing to client
* Add FeeHandler to ante handler

BUG FIXES

* MountStoreWithDB without providing a custom store works.

## 0.14.1 (April 9, 2018)

BUG FIXES

* [gaiacli] Fix all commands (just a duplicate of basecli for now)

## 0.14.0 (April 9, 2018)

BREAKING CHANGES:

* [client/builder] Renamed to `client/core` and refactored to use a CoreContext
  struct
* [server] Refactor to improve useability and de-duplicate code
* [types] `Result.ToQuery -> Error.QueryResult`
* [makefile] `make build` and `make install` only build/install `gaiacli` and
  `gaiad`. Use `make build_examples` and `make install_examples` for
  `basecoind/basecli` and `democoind/democli`
* [staking] Various fixes/improvements

FEATURES:

* [democoin] Added Proof-of-Work module

BUG FIXES

* [client] Reuse Tendermint RPC client to avoid excessive open files
* [client] Fix setting log level
* [basecoin] Sort coins in genesis

## 0.13.1 (April 3, 2018)

BUG FIXES

* [x/ibc] Fix CLI and relay for IBC txs
* [x/stake] Various fixes/improvements

## 0.13.0 (April 2, 2018)

BREAKING CHANGES

* [basecoin] Remove cool/sketchy modules -> moved to new `democoin`
* [basecoin] NewBasecoinApp takes a `map[string]dbm.DB` as temporary measure
  to allow mounting multiple stores with their own DB until they can share one
* [x/staking] Renamed to `simplestake`
* [builder] Functions don't take `passphrase` as argument
* [server] GenAppParams returns generated seed and address
* [basecoind] `init` command outputs JSON of everything necessary for testnet
* [basecoind] `basecoin.db -> data/basecoin.db`
* [basecli] `data/keys.db -> keys/keys.db`

FEATURES

* [types] `Coin` supports direct arithmetic operations
* [basecoind] Add `show_validator` and `show_node_id` commands
* [x/stake] Initial merge of full staking module!
* [democoin] New example application to demo custom modules

IMPROVEMENTS

* [makefile] `make install`
* [testing] Use `/tmp` for directories so they don't get left in the repo

BUG FIXES

* [basecoin] Allow app to be restarted
* [makefile] Fix build on Windows
* [basecli] Get confirmation before overriding key with same name

## 0.12.0 (March 27 2018)

BREAKING CHANGES

* Revert to old go-wire for now
* glide -> godep
* [types] ErrBadNonce -> ErrInvalidSequence
* [types] Replace tx.GetFeePayer with FeePayer(tx) - returns the first signer
* [types] NewStdTx takes the Fee
* [types] ParseAccount -> AccountDecoder; ErrTxParse -> ErrTxDecoder
* [x/auth] AnteHandler deducts fees
* [x/bank] Move some errors to `types`
* [x/bank] Remove sequence and signature from Input

FEATURES

* [examples/basecoin] New cool module to demonstrate use of state and custom transactions
* [basecoind] `show_node_id` command
* [lcd] Implement the Light Client Daemon and endpoints
* [types/stdlib] Queue functionality
* [store] Subspace iterator on IAVLTree
* [types] StdSignDoc is the document that gets signed (chainid, msg, sequence, fee)
* [types] CodeInvalidPubKey
* [types] StdFee, and StdTx takes the StdFee
* [specs] Progression of MVPs for IBC
* [x/ibc] Initial shell of IBC functionality (no proofs)
* [x/simplestake] Simple staking module with bonding/unbonding

IMPROVEMENTS

* Lots more tests!
* [client/builder] Helpers for forming and signing transactions
* [types] sdk.Address
* [specs] Staking

BUG FIXES

* [x/auth] Fix setting pubkey on new account
* [x/auth] Require signatures to include the sequences
* [baseapp] Dont panic on nil handler
* [basecoin] Check for empty bytes in account and tx

## 0.11.0 (March 1, 2017)

BREAKING CHANGES

* [examples] dummy -> kvstore
* [examples] Remove gaia
* [examples/basecoin] MakeTxCodec -> MakeCodec
* [types] CommitMultiStore interface has new `GetCommitKVStore(key StoreKey) CommitKVStore` method

FEATURES

* [examples/basecoin] CLI for `basecli` and `basecoind` (!)
* [baseapp] router.AddRoute returns Router

IMPROVEMENTS

* [baseapp] Run msg handlers on CheckTx
* [docs] Add spec for REST API
* [all] More tests!

BUG FIXES

* [baseapp] Fix panic on app restart
* [baseapp] InitChain does not call Commit
* [basecoin] Remove IBCStore because mounting multiple stores is currently broken

## 0.10.0 (February 20, 2017)

BREAKING CHANGES

* [baseapp] NewBaseApp(logger, db)
* [baseapp] NewContext(isCheckTx, header)
* [x/bank] CoinMapper -> CoinKeeper

FEATURES

* [examples/gaia] Mock CLI !
* [baseapp] InitChainer, BeginBlocker, EndBlocker
* [baseapp] MountStoresIAVL

IMPROVEMENTS

* [docs] Various improvements.
* [basecoin] Much simpler :)

BUG FIXES

* [baseapp] initialize and reset msCheck and msDeliver properly

## 0.9.0 (February 13, 2017)

BREAKING CHANGES

* Massive refactor. Basecoin works. Still needs <3

## 0.8.1

* Updates for dependencies

## 0.8.0 (December 18, 2017)

* Updates for dependencies

## 0.7.1 (October 11, 2017)

IMPROVEMENTS:

* server/commands: GetInitCmd takes list of options

## 0.7.0 (October 11, 2017)

BREAKING CHANGES:

* Everything has changed, and it's all about to change again, so don't bother using it yet!

## 0.6.2 (July 27, 2017)

IMPROVEMENTS:

* auto-test all tutorials to detect breaking changes
* move deployment scripts from `/scripts` to `/publish` for clarity

BUG FIXES:

* `basecoin init` ensures the address in genesis.json is valid
* fix bug that certain addresses couldn't receive ibc packets

## 0.6.1 (June 28, 2017)

Make lots of small cli fixes that arose when people were using the tools for
the testnet.

IMPROVEMENTS:

* basecoin
  * `basecoin start` supports all flags that `tendermint node` does, such as
    `--rpc.laddr`, `--p2p.seeds`, and `--p2p.skip_upnp`
  * fully supports `--log_level` and `--trace` for logger configuration
  * merkleeyes no longers spams the logs... unless you want it
    * Example: `basecoin start --log_level="merkleeyes:info,state:info,*:error"`
    * Example: `basecoin start --log_level="merkleeyes:debug,state:info,*:error"`
* basecli
  * `basecli init` is more intelligent and only complains if there really was
    a connected chain, not just random files
  * support `localhost:46657` or `http://localhost:46657` format for nodes,
    not just `tcp://localhost:46657`
  * Add `--genesis` to init to specify chain-id and validator hash
    * Example: `basecli init --node=localhost:46657 --genesis=$HOME/.basecoin/genesis.json`
  * `basecli rpc` has a number of methods to easily accept tendermint rpc, and verifies what it can

BUG FIXES:

* basecli
  * `basecli query account` accepts hex account address with or without `0x`
    prefix
  * gives error message when running commands on an unitialized chain, rather
    than some unintelligable panic

## 0.6.0 (June 22, 2017)

Make the basecli command the only way to use client-side, to enforce best
security practices. Lots of enhancements to get it up to production quality.

BREAKING CHANGES:

* ./cmd/commands -> ./cmd/basecoin/commands
* basecli
  * `basecli proof state get` -> `basecli query key`
  * `basecli proof tx get` -> `basecli query tx`
  * `basecli proof state get --app=account` -> `basecli query account`
  * use `--chain-id` not `--chainid` for consistency
  * update to use `--trace` not `--debug` for stack traces on errors
  * complete overhaul on how tx and query subcommands are added. (see counter or trackomatron for examples)
  * no longer supports counter app (see new countercli)
* basecoin
  * `basecoin init` takes an argument, an address to allocate funds to in the genesis
  * removed key2.json
  * removed all client side functionality from it (use basecli now for proofs)
    * no tx subcommand
    * no query subcommand
    * no account (query) subcommand
    * a few other random ones...
  * enhanced relay subcommand
    * relay start did what relay used to do
    * relay init registers both chains on one another (to set it up so relay start just works)
* docs
  * removed `example-plugin`, put `counter` inside `docs/guide`
* app
  * Implements ABCI handshake by proxying merkleeyes.Info()

IMPROVEMENTS:

* `basecoin init` support `--chain-id`
* intergrates tendermint 0.10.0 (not the rc-2, but the real thing)
* commands return error code (1) on failure for easier script testing
* add `reset_all` to basecli, and never delete keys on `init`
* new shutil based unit tests, with better coverage of the cli actions
* just `make fresh` when things are getting stale ;)

BUG FIXES:

* app: no longer panics on missing app_options in genesis (thanks, anton)
* docs: updated all docs... again
* ibc: fix panic on getting BlockID from commit without 100% precommits (still a TODO)

## 0.5.2 (June 2, 2017)

BUG FIXES:

* fix parsing of the log level from Tendermint config (#97)

## 0.5.1 (May 30, 2017)

BUG FIXES:

* fix ibc demo app to use proper tendermint flags, 0.10.0-rc2 compatibility
* Make sure all cli uses new json.Marshal not wire.JSONBytes

## 0.5.0 (May 27, 2017)

BREAKING CHANGES:

* only those related to the tendermint 0.9 -> 0.10 upgrade

IMPROVEMENTS:

* basecoin cli
  * integrates tendermint 0.10.0 and unifies cli (init, unsafe_reset_all, ...)
  * integrate viper, all command line flags can also be defined in environmental variables or config.toml
* genesis file
  * you can define accounts with either address or pub_key
  * sorts coins for you, so no silent errors if not in alphabetical order
* [light-client](https://github.com/tendermint/light-client) integration
  * no longer must you trust the node you connect to, prove everything!
  * new [basecli command](./cmd/basecli/README.md)
  * integrated [key management](https://github.com/tendermint/go-crypto/blob/master/cmd/README.md), stored encrypted locally
  * tracks validator set changes and proves everything from one initial validator seed
  * `basecli proof state` gets complete proofs for any abci state
  * `basecli proof tx` gets complete proof where a tx was stored in the chain
  * `basecli proxy` exposes tendermint rpc, but only passes through results after doing complete verification

BUG FIXES:

* no more silently ignored error with invalid coin names (eg. "17.22foo coin" used to parse as "17 foo", not warning/error)

## 0.4.1 (April 26, 2017)

BUG FIXES:

* Fix bug in `basecoin unsafe_reset_X` where the `priv_validator.json` was not being reset

## 0.4.0 (April 21, 2017)

BREAKING CHANGES:

* CLI now uses Cobra, which forced changes to some of the flag names and orderings

IMPROVEMENTS:

* `basecoin init` doesn't generate error if already initialized
* Much more testing

## 0.3.1 (March 23, 2017)

IMPROVEMENTS:

* CLI returns exit code 1 and logs error before exiting

## 0.3.0 (March 23, 2017)

BREAKING CHANGES:

* Remove `--data` flag and use `BCHOME` to set the home directory (defaults to `~/.basecoin`)
* Remove `--in-proc` flag and start Tendermint in-process by default (expect Tendermint files in $BCHOME/tendermint).
  To start just the ABCI app/server, use `basecoin start --without-tendermint`.
* Consolidate genesis files so the Basecoin genesis is an object under `app_options` in Tendermint genesis. For instance:

```
{
  "app_hash": "",
  "chain_id": "foo_bar_chain",
  "genesis_time": "0001-01-01T00:00:00.000Z",
  "validators": [
    {
      "amount": 10,
      "name": "",
      "pub_key": [
	1,
	"7B90EA87E7DC0C7145C8C48C08992BE271C7234134343E8A8E8008E617DE7B30"
      ]
    }
  ],
  "app_options": {
    "accounts": [{
      "pub_key": {
        "type": "ed25519",
        "data": "6880db93598e283a67c4d88fc67a8858aa2de70f713fe94a5109e29c137100c2"
      },
      "coins": [
        {
          "denom": "blank",
          "amount": 12345
        },
        {
          "denom": "ETH",
          "amount": 654321
        }
      ]
    }],
    "plugin_options": ["plugin1/key1", "value1", "plugin1/key2", "value2"]
  }
}
```

Note the array of key-value pairs is now under `app_options.plugin_options` while the `app_options` themselves are well formed.
We also changed `chainID` to `chain_id` and consolidated to have just one of them.

FEATURES:

* Introduce `basecoin init` and `basecoin unsafe_reset_all`

## 0.2.0 (March 6, 2017)

BREAKING CHANGES:

* Update to ABCI v0.4.0 and Tendermint v0.9.0
* Coins are specified on the CLI as `Xcoin`, eg. `5gold`
* `Cost` is now `Fee`

FEATURES:

* CLI for sending transactions and querying the state,
  designed to be easily extensible as plugins are implemented
* Run Basecoin in-process with Tendermint
* Add `/account` path in Query
* IBC plugin for InterBlockchain Communication
* Demo script of IBC between two chains

IMPROVEMENTS:

* Use new Tendermint `/commit` endpoint for crafting IBC transactions
* More unit tests
* Use go-crypto S structs and go-data for more standard JSON
* Demo uses fewer sleeps

BUG FIXES:

* Various little fixes in coin arithmetic
* More commit validation in IBC
* Return results from transactions

## PreHistory

##### January 14-18, 2017

* Update to Tendermint v0.8.0
* Cleanup a bit and release blog post

##### September 22, 2016

* Basecoin compiles again<|MERGE_RESOLUTION|>--- conflicted
+++ resolved
@@ -45,12 +45,9 @@
 * [lcd] Switch key creation output to return bech32
 * [x/stake] store-value for delegation, validator, ubd, and red do not hold duplicate information contained store-key
 * [gaiad] genesis transactions now use bech32 addresses / pubkeys
-<<<<<<< HEAD
+* [lcd] Removed shorthand CLI flags (`a`, `c`, `n`, `o`)
 * [types] Renamed `sdk.Address` to `sdk.AccAddress`/`sdk.ValAddress`
 * [types] `sdk.AccAddress`/`sdk.ValAddress` natively marshals to Bech32 in String, Sprintf (when used with `%s`), and MarshalJSON
-=======
-* [lcd] Removed shorthand CLI flags (`a`, `c`, `n`, `o`)
->>>>>>> 37640d6c
 
 DEPRECATED
 * [cli] Deprecate `--name` flag in commands that send txs, in favor of `--from`
