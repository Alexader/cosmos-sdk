package stake

import (
	"bytes"
	"time"

	sdk "github.com/cosmos/cosmos-sdk/types"
	"github.com/cosmos/cosmos-sdk/x/stake/keeper"
	"github.com/cosmos/cosmos-sdk/x/stake/tags"
	"github.com/cosmos/cosmos-sdk/x/stake/types"
	abci "github.com/tendermint/tendermint/abci/types"
)

func NewHandler(k keeper.Keeper) sdk.Handler {
	return func(ctx sdk.Context, msg sdk.Msg) sdk.Result {
		// NOTE msg already has validate basic run
		switch msg := msg.(type) {
		case types.MsgCreateValidator:
			return handleMsgCreateValidator(ctx, msg, k)
		case types.MsgEditValidator:
			return handleMsgEditValidator(ctx, msg, k)
		case types.MsgDelegate:
			return handleMsgDelegate(ctx, msg, k)
		case types.MsgBeginRedelegate:
			return handleMsgBeginRedelegate(ctx, msg, k)
		case types.MsgCompleteRedelegate:
			return handleMsgCompleteRedelegate(ctx, msg, k)
		case types.MsgBeginUnbonding:
			return handleMsgBeginUnbonding(ctx, msg, k)
		case types.MsgCompleteUnbonding:
			return handleMsgCompleteUnbonding(ctx, msg, k)
		default:
			return sdk.ErrTxDecode("invalid message parse in staking module").Result()
		}
	}
}

// Called every block, process inflation, update validator set
func EndBlocker(ctx sdk.Context, k keeper.Keeper) (ValidatorUpdates []abci.Validator) {
	pool := k.GetPool(ctx)

	// Process provision inflation
	blockTime := ctx.BlockHeader().Time
	if blockTime.Sub(pool.InflationLastTime) >= time.Hour {
		params := k.GetParams(ctx)
		pool.InflationLastTime = blockTime
		pool = pool.ProcessProvisions(params)
		k.SetPool(ctx, pool)
	}

	// reset the intra-transaction counter
	k.SetIntraTxCounter(ctx, 0)

	// calculate validator set changes
	ValidatorUpdates = k.GetValidTendermintUpdates(ctx)
	return
}

//_____________________________________________________________________

// These functions assume everything has been authenticated,
// now we just perform action and save

func handleMsgCreateValidator(ctx sdk.Context, msg types.MsgCreateValidator, k keeper.Keeper) sdk.Result {
	// check to see if the pubkey or sender has been registered before
	_, found := k.GetValidator(ctx, msg.ValidatorAddr)
	if found {
		return ErrValidatorOwnerExists(k.Codespace()).Result()
	}
<<<<<<< HEAD
	_, found = k.GetValidatorByConsAddr(ctx, sdk.GetConsAddress(msg.PubKey))
=======

	_, found = k.GetValidatorByPubKey(ctx, msg.PubKey)
>>>>>>> 1a5d122c
	if found {
		return ErrValidatorPubKeyExists(k.Codespace()).Result()
	}

	if msg.Delegation.Denom != k.GetParams(ctx).BondDenom {
		return ErrBadDenom(k.Codespace()).Result()
	}

	validator := NewValidator(msg.ValidatorAddr, msg.PubKey, msg.Description)
	commission := NewCommissionWithTime(
		msg.Commission.Rate, msg.Commission.MaxChangeRate,
		msg.Commission.MaxChangeRate, ctx.BlockHeader().Time,
	)

	validator, err := validator.SetInitialCommission(commission)
	if err != nil {
		return err.Result()
	}

	k.SetValidator(ctx, validator)
	k.SetValidatorByConsAddr(ctx, validator)

	// move coins from the msg.Address account to a (self-delegation) delegator account
	// the validator account and global shares are updated within here
	_, err = k.Delegate(ctx, msg.DelegatorAddr, msg.Delegation, validator, true)
	if err != nil {
		return err.Result()
	}

	tags := sdk.NewTags(
		tags.Action, tags.ActionCreateValidator,
		tags.DstValidator, []byte(msg.ValidatorAddr.String()),
		tags.Moniker, []byte(msg.Description.Moniker),
		tags.Identity, []byte(msg.Description.Identity),
	)

	return sdk.Result{
		Tags: tags,
	}
}

func handleMsgEditValidator(ctx sdk.Context, msg types.MsgEditValidator, k keeper.Keeper) sdk.Result {
	// validator must already be registered
	validator, found := k.GetValidator(ctx, msg.ValidatorAddr)
	if !found {
		return ErrNoValidatorFound(k.Codespace()).Result()
	}

	// replace all editable fields (clients should autofill existing values)
	description, err := validator.Description.UpdateDescription(msg.Description)
	if err != nil {
		return err.Result()
	}

	validator.Description = description

	if msg.CommissionRate != nil {
		if err := k.UpdateValidatorCommission(ctx, validator, *msg.CommissionRate); err != nil {
			return err.Result()
		}
	}

	// We don't need to run through all the power update logic within k.UpdateValidator
	// We just need to override the entry in state, since only the description has changed.
	k.SetValidator(ctx, validator)

	tags := sdk.NewTags(
		tags.Action, tags.ActionEditValidator,
		tags.DstValidator, []byte(msg.ValidatorAddr.String()),
		tags.Moniker, []byte(description.Moniker),
		tags.Identity, []byte(description.Identity),
	)

	return sdk.Result{
		Tags: tags,
	}
}

func handleMsgDelegate(ctx sdk.Context, msg types.MsgDelegate, k keeper.Keeper) sdk.Result {
	validator, found := k.GetValidator(ctx, msg.ValidatorAddr)
	if !found {
		return ErrNoValidatorFound(k.Codespace()).Result()
	}

	if msg.Delegation.Denom != k.GetParams(ctx).BondDenom {
		return ErrBadDenom(k.Codespace()).Result()
	}

	if validator.Jailed && !bytes.Equal(validator.OperatorAddr, msg.DelegatorAddr) {
		return ErrValidatorJailed(k.Codespace()).Result()
	}

	_, err := k.Delegate(ctx, msg.DelegatorAddr, msg.Delegation, validator, true)
	if err != nil {
		return err.Result()
	}

	tags := sdk.NewTags(
		tags.Action, tags.ActionDelegate,
		tags.Delegator, []byte(msg.DelegatorAddr.String()),
		tags.DstValidator, []byte(msg.ValidatorAddr.String()),
	)

	return sdk.Result{
		Tags: tags,
	}
}

func handleMsgBeginUnbonding(ctx sdk.Context, msg types.MsgBeginUnbonding, k keeper.Keeper) sdk.Result {
	err := k.BeginUnbonding(ctx, msg.DelegatorAddr, msg.ValidatorAddr, msg.SharesAmount)
	if err != nil {
		return err.Result()
	}

	tags := sdk.NewTags(
		tags.Action, tags.ActionBeginUnbonding,
		tags.Delegator, []byte(msg.DelegatorAddr.String()),
		tags.SrcValidator, []byte(msg.ValidatorAddr.String()),
	)
	return sdk.Result{Tags: tags}
}

func handleMsgCompleteUnbonding(ctx sdk.Context, msg types.MsgCompleteUnbonding, k keeper.Keeper) sdk.Result {

	err := k.CompleteUnbonding(ctx, msg.DelegatorAddr, msg.ValidatorAddr)
	if err != nil {
		return err.Result()
	}

	tags := sdk.NewTags(
		tags.Action, ActionCompleteUnbonding,
		tags.Delegator, []byte(msg.DelegatorAddr.String()),
		tags.SrcValidator, []byte(msg.ValidatorAddr.String()),
	)

	return sdk.Result{Tags: tags}
}

func handleMsgBeginRedelegate(ctx sdk.Context, msg types.MsgBeginRedelegate, k keeper.Keeper) sdk.Result {
	err := k.BeginRedelegation(ctx, msg.DelegatorAddr, msg.ValidatorSrcAddr,
		msg.ValidatorDstAddr, msg.SharesAmount)
	if err != nil {
		return err.Result()
	}

	tags := sdk.NewTags(
		tags.Action, tags.ActionBeginRedelegation,
		tags.Delegator, []byte(msg.DelegatorAddr.String()),
		tags.SrcValidator, []byte(msg.ValidatorSrcAddr.String()),
		tags.DstValidator, []byte(msg.ValidatorDstAddr.String()),
	)
	return sdk.Result{Tags: tags}
}

func handleMsgCompleteRedelegate(ctx sdk.Context, msg types.MsgCompleteRedelegate, k keeper.Keeper) sdk.Result {
	err := k.CompleteRedelegation(ctx, msg.DelegatorAddr, msg.ValidatorSrcAddr, msg.ValidatorDstAddr)
	if err != nil {
		return err.Result()
	}

	tags := sdk.NewTags(
		tags.Action, tags.ActionCompleteRedelegation,
		tags.Delegator, []byte(msg.DelegatorAddr.String()),
		tags.SrcValidator, []byte(msg.ValidatorSrcAddr.String()),
		tags.DstValidator, []byte(msg.ValidatorDstAddr.String()),
	)
	return sdk.Result{Tags: tags}
}<|MERGE_RESOLUTION|>--- conflicted
+++ resolved
@@ -67,12 +67,8 @@
 	if found {
 		return ErrValidatorOwnerExists(k.Codespace()).Result()
 	}
-<<<<<<< HEAD
+
 	_, found = k.GetValidatorByConsAddr(ctx, sdk.GetConsAddress(msg.PubKey))
-=======
-
-	_, found = k.GetValidatorByPubKey(ctx, msg.PubKey)
->>>>>>> 1a5d122c
 	if found {
 		return ErrValidatorPubKeyExists(k.Codespace()).Result()
 	}
