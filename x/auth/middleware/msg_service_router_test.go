package middleware_test

import (
	"testing"

	"github.com/rs/zerolog"
	"github.com/stretchr/testify/require"
<<<<<<< HEAD
	abci "github.com/tendermint/tendermint/abci/types"
	tmproto "github.com/tendermint/tendermint/proto/tendermint/types"
	dbm "github.com/tendermint/tm-db"

	"github.com/cosmos/cosmos-sdk/baseapp"
	"github.com/cosmos/cosmos-sdk/client/tx"
	"github.com/cosmos/cosmos-sdk/server"
=======

>>>>>>> f726a239
	"github.com/cosmos/cosmos-sdk/simapp"
	"github.com/cosmos/cosmos-sdk/testutil/testdata"
	"github.com/cosmos/cosmos-sdk/x/auth/middleware"
)

func TestRegisterMsgService(t *testing.T) {
	// Create an encoding config that doesn't register testdata Msg services.
	encCfg := simapp.MakeTestEncodingConfig()
	msr := middleware.NewMsgServiceRouter(encCfg.InterfaceRegistry)
	require.Panics(t, func() {
		testdata.RegisterMsgServer(
			msr,
			testdata.MsgServerImpl{},
		)
	})

	// Register testdata Msg services, and rerun `RegisterService`.
	testdata.RegisterInterfaces(encCfg.InterfaceRegistry)
	require.NotPanics(t, func() {
		testdata.RegisterMsgServer(
			msr,
			testdata.MsgServerImpl{},
		)
	})
}

func TestRegisterMsgServiceTwice(t *testing.T) {
	// Setup baseapp.
	encCfg := simapp.MakeTestEncodingConfig()
	msr := middleware.NewMsgServiceRouter(encCfg.InterfaceRegistry)
	testdata.RegisterInterfaces(encCfg.InterfaceRegistry)

	// First time registering service shouldn't panic.
	require.NotPanics(t, func() {
		testdata.RegisterMsgServer(
			msr,
			testdata.MsgServerImpl{},
		)
	})

	// Second time should panic.
	require.Panics(t, func() {
		testdata.RegisterMsgServer(
			msr,
			testdata.MsgServerImpl{},
		)
	})
<<<<<<< HEAD
}

func TestMsgService(t *testing.T) {
	priv, _, _ := testdata.KeyTestPubAddr()
	encCfg := simapp.MakeTestEncodingConfig()

	testdata.RegisterInterfaces(encCfg.InterfaceRegistry)
	db := dbm.NewMemDB()

	writer := zerolog.ConsoleWriter{Out: os.Stderr}
	logger := server.ZeroLogWrapper{
		Logger: zerolog.New(writer).Level(zerolog.InfoLevel).With().Timestamp().Logger(),
	}
	app := baseapp.NewBaseApp("test", logger, db, encCfg.TxConfig.TxDecoder())
	app.SetInterfaceRegistry(encCfg.InterfaceRegistry)

	msr := middleware.NewMsgServiceRouter(encCfg.InterfaceRegistry)
	txHandler, err := middleware.NewDefaultTxHandler(middleware.TxHandlerOptions{
		MsgServiceRouter: msr,
	})
	require.NoError(t, err)

	app.SetTxHandler(txHandler)
	testdata.RegisterMsgServer(
		msr,
		testdata.MsgServerImpl{},
	)
	_ = app.BeginBlock(abci.RequestBeginBlock{Header: tmproto.Header{Height: 1}})

	msg := testdata.MsgCreateDog{Dog: &testdata.Dog{Name: "Spot"}}
	txBuilder := encCfg.TxConfig.NewTxBuilder()
	txBuilder.SetFeeAmount(testdata.NewTestFeeAmount())
	txBuilder.SetGasLimit(testdata.NewTestGasLimit())
	err = txBuilder.SetMsgs(&msg)
	require.NoError(t, err)

	// First round: we gather all the signer infos. We use the "set empty
	// signature" hack to do that.
	sigV2 := signing.SignatureV2{
		PubKey: priv.PubKey(),
		Data: &signing.SingleSignatureData{
			SignMode:  encCfg.TxConfig.SignModeHandler().DefaultMode(),
			Signature: nil,
		},
		Sequence: 0,
	}

	err = txBuilder.SetSignatures(sigV2)
	require.NoError(t, err)

	// Second round: all signer infos are set, so each signer can sign.
	signerData := authsigning.SignerData{
		ChainID:       "test",
		AccountNumber: 0,
		Sequence:      0,
	}
	sigV2, err = tx.SignWithPrivKey(
		encCfg.TxConfig.SignModeHandler().DefaultMode(), signerData,
		txBuilder, priv, encCfg.TxConfig, 0)
	require.NoError(t, err)
	err = txBuilder.SetSignatures(sigV2)
	require.NoError(t, err)

	// Send the tx to the app
	txBytes, err := encCfg.TxConfig.TxEncoder()(txBuilder.GetTx())
	require.NoError(t, err)
	res := app.DeliverTx(abci.RequestDeliverTx{Tx: txBytes})
	require.Equal(t, abci.CodeTypeOK, res.Code, "res=%+v", res)
=======
>>>>>>> f726a239
}<|MERGE_RESOLUTION|>--- conflicted
+++ resolved
@@ -3,19 +3,8 @@
 import (
 	"testing"
 
-	"github.com/rs/zerolog"
 	"github.com/stretchr/testify/require"
-<<<<<<< HEAD
-	abci "github.com/tendermint/tendermint/abci/types"
-	tmproto "github.com/tendermint/tendermint/proto/tendermint/types"
-	dbm "github.com/tendermint/tm-db"
 
-	"github.com/cosmos/cosmos-sdk/baseapp"
-	"github.com/cosmos/cosmos-sdk/client/tx"
-	"github.com/cosmos/cosmos-sdk/server"
-=======
-
->>>>>>> f726a239
 	"github.com/cosmos/cosmos-sdk/simapp"
 	"github.com/cosmos/cosmos-sdk/testutil/testdata"
 	"github.com/cosmos/cosmos-sdk/x/auth/middleware"
@@ -63,75 +52,4 @@
 			testdata.MsgServerImpl{},
 		)
 	})
-<<<<<<< HEAD
-}
-
-func TestMsgService(t *testing.T) {
-	priv, _, _ := testdata.KeyTestPubAddr()
-	encCfg := simapp.MakeTestEncodingConfig()
-
-	testdata.RegisterInterfaces(encCfg.InterfaceRegistry)
-	db := dbm.NewMemDB()
-
-	writer := zerolog.ConsoleWriter{Out: os.Stderr}
-	logger := server.ZeroLogWrapper{
-		Logger: zerolog.New(writer).Level(zerolog.InfoLevel).With().Timestamp().Logger(),
-	}
-	app := baseapp.NewBaseApp("test", logger, db, encCfg.TxConfig.TxDecoder())
-	app.SetInterfaceRegistry(encCfg.InterfaceRegistry)
-
-	msr := middleware.NewMsgServiceRouter(encCfg.InterfaceRegistry)
-	txHandler, err := middleware.NewDefaultTxHandler(middleware.TxHandlerOptions{
-		MsgServiceRouter: msr,
-	})
-	require.NoError(t, err)
-
-	app.SetTxHandler(txHandler)
-	testdata.RegisterMsgServer(
-		msr,
-		testdata.MsgServerImpl{},
-	)
-	_ = app.BeginBlock(abci.RequestBeginBlock{Header: tmproto.Header{Height: 1}})
-
-	msg := testdata.MsgCreateDog{Dog: &testdata.Dog{Name: "Spot"}}
-	txBuilder := encCfg.TxConfig.NewTxBuilder()
-	txBuilder.SetFeeAmount(testdata.NewTestFeeAmount())
-	txBuilder.SetGasLimit(testdata.NewTestGasLimit())
-	err = txBuilder.SetMsgs(&msg)
-	require.NoError(t, err)
-
-	// First round: we gather all the signer infos. We use the "set empty
-	// signature" hack to do that.
-	sigV2 := signing.SignatureV2{
-		PubKey: priv.PubKey(),
-		Data: &signing.SingleSignatureData{
-			SignMode:  encCfg.TxConfig.SignModeHandler().DefaultMode(),
-			Signature: nil,
-		},
-		Sequence: 0,
-	}
-
-	err = txBuilder.SetSignatures(sigV2)
-	require.NoError(t, err)
-
-	// Second round: all signer infos are set, so each signer can sign.
-	signerData := authsigning.SignerData{
-		ChainID:       "test",
-		AccountNumber: 0,
-		Sequence:      0,
-	}
-	sigV2, err = tx.SignWithPrivKey(
-		encCfg.TxConfig.SignModeHandler().DefaultMode(), signerData,
-		txBuilder, priv, encCfg.TxConfig, 0)
-	require.NoError(t, err)
-	err = txBuilder.SetSignatures(sigV2)
-	require.NoError(t, err)
-
-	// Send the tx to the app
-	txBytes, err := encCfg.TxConfig.TxEncoder()(txBuilder.GetTx())
-	require.NoError(t, err)
-	res := app.DeliverTx(abci.RequestDeliverTx{Tx: txBytes})
-	require.Equal(t, abci.CodeTypeOK, res.Code, "res=%+v", res)
-=======
->>>>>>> f726a239
 }