//go:build !libsecp256k1
<<<<<<< HEAD
=======
// +build !libsecp256k1
>>>>>>> 479485f9

package secp256k1

import (
	"math/big"

	secp256k1 "github.com/btcsuite/btcd/btcec"

	"github.com/tendermint/tendermint/crypto"
)

// used to reject malleable signatures
// see:
//  - https://github.com/ethereum/go-ethereum/blob/f9401ae011ddf7f8d2d95020b7446c17f8d98dc1/crypto/signature_nocgo.go#L90-L93
//  - https://github.com/ethereum/go-ethereum/blob/f9401ae011ddf7f8d2d95020b7446c17f8d98dc1/crypto/crypto.go#L39
var secp256k1halfN = new(big.Int).Rsh(secp256k1.S256().N, 1)

// Sign creates an ECDSA signature on curve Secp256k1, using SHA256 on the msg.
// The returned signature will be of the form R || S (in lower-S form).
func (privKey *PrivKey) Sign(msg []byte) ([]byte, error) {
	priv, _ := secp256k1.PrivKeyFromBytes(secp256k1.S256(), privKey.Key)
	sig, err := priv.Sign(crypto.Sha256(msg))
	if err != nil {
		return nil, err
	}
	sigBytes := serializeSig(sig)
	return sigBytes, nil
}

// VerifyBytes verifies a signature of the form R || S.
// It rejects signatures which are not in lower-S form.
func (pubKey *PubKey) VerifySignature(msg []byte, sigStr []byte) bool {
	if len(sigStr) != 64 {
		return false
	}
	pub, err := secp256k1.ParsePubKey(pubKey.Key, secp256k1.S256())
	if err != nil {
		return false
	}
	// parse the signature:
	signature := signatureFromBytes(sigStr)
	// Reject malleable signatures. libsecp256k1 does this check but btcec doesn't.
	// see: https://github.com/ethereum/go-ethereum/blob/f9401ae011ddf7f8d2d95020b7446c17f8d98dc1/crypto/signature_nocgo.go#L90-L93
	if signature.S.Cmp(secp256k1halfN) > 0 {
		return false
	}
	return signature.Verify(crypto.Sha256(msg), pub)
}

// Read Signature struct from R || S. Caller needs to ensure
// that len(sigStr) == 64.
func signatureFromBytes(sigStr []byte) *secp256k1.Signature {
	return &secp256k1.Signature{
		R: new(big.Int).SetBytes(sigStr[:32]),
		S: new(big.Int).SetBytes(sigStr[32:64]),
	}
}

// Serialize signature to R || S.
// R, S are padded to 32 bytes respectively.
func serializeSig(sig *secp256k1.Signature) []byte {
	rBytes := sig.R.Bytes()
	sBytes := sig.S.Bytes()
	sigBytes := make([]byte, 64)
	// 0 pad the byte arrays from the left if they aren't big enough.
	copy(sigBytes[32-len(rBytes):32], rBytes)
	copy(sigBytes[64-len(sBytes):64], sBytes)
	return sigBytes
}<|MERGE_RESOLUTION|>--- conflicted
+++ resolved
@@ -1,8 +1,5 @@
 //go:build !libsecp256k1
-<<<<<<< HEAD
-=======
 // +build !libsecp256k1
->>>>>>> 479485f9
 
 package secp256k1
 
