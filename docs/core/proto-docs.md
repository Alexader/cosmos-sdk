<!-- This file is auto-generated. Please do not modify it yourself. -->
# Protobuf Documentation
<a name="top"></a>

## Table of Contents

- [cosmos/app/v1/config.proto](#cosmos/app/v1/config.proto)
    - [ABCIHandlers](#cosmos.app.v1.ABCIHandlers)
    - [Config](#cosmos.app.v1.Config)
    - [ModuleConfig](#cosmos.app.v1.ModuleConfig)
  
- [cosmos/auth/module/v1/module.proto](#cosmos/auth/module/v1/module.proto)
    - [DefaultAccountConstructor](#cosmos.auth.module.v1.DefaultAccountConstructor)
    - [DefaultRandomGenesisAccountsProvider](#cosmos.auth.module.v1.DefaultRandomGenesisAccountsProvider)
    - [Module](#cosmos.auth.module.v1.Module)
    - [Permission](#cosmos.auth.module.v1.Permission)
  
- [cosmos/auth/v1beta1/auth.proto](#cosmos/auth/v1beta1/auth.proto)
    - [BaseAccount](#cosmos.auth.v1beta1.BaseAccount)
    - [ModuleAccount](#cosmos.auth.v1beta1.ModuleAccount)
    - [Params](#cosmos.auth.v1beta1.Params)
  
- [cosmos/auth/v1beta1/genesis.proto](#cosmos/auth/v1beta1/genesis.proto)
    - [GenesisState](#cosmos.auth.v1beta1.GenesisState)
  
- [cosmos/base/query/v1beta1/pagination.proto](#cosmos/base/query/v1beta1/pagination.proto)
    - [PageRequest](#cosmos.base.query.v1beta1.PageRequest)
    - [PageResponse](#cosmos.base.query.v1beta1.PageResponse)
  
- [cosmos/auth/v1beta1/query.proto](#cosmos/auth/v1beta1/query.proto)
    - [QueryAccountRequest](#cosmos.auth.v1beta1.QueryAccountRequest)
    - [QueryAccountResponse](#cosmos.auth.v1beta1.QueryAccountResponse)
    - [QueryAccountsRequest](#cosmos.auth.v1beta1.QueryAccountsRequest)
    - [QueryAccountsResponse](#cosmos.auth.v1beta1.QueryAccountsResponse)
    - [QueryParamsRequest](#cosmos.auth.v1beta1.QueryParamsRequest)
    - [QueryParamsResponse](#cosmos.auth.v1beta1.QueryParamsResponse)
  
    - [Query](#cosmos.auth.v1beta1.Query)
  
- [cosmos/authz/v1beta1/authz.proto](#cosmos/authz/v1beta1/authz.proto)
    - [GenericAuthorization](#cosmos.authz.v1beta1.GenericAuthorization)
    - [Grant](#cosmos.authz.v1beta1.Grant)
  
- [cosmos/authz/v1beta1/event.proto](#cosmos/authz/v1beta1/event.proto)
    - [EventGrant](#cosmos.authz.v1beta1.EventGrant)
    - [EventRevoke](#cosmos.authz.v1beta1.EventRevoke)
  
- [cosmos/authz/v1beta1/genesis.proto](#cosmos/authz/v1beta1/genesis.proto)
    - [GenesisState](#cosmos.authz.v1beta1.GenesisState)
    - [GrantAuthorization](#cosmos.authz.v1beta1.GrantAuthorization)
  
- [cosmos/authz/v1beta1/query.proto](#cosmos/authz/v1beta1/query.proto)
    - [QueryGrantsRequest](#cosmos.authz.v1beta1.QueryGrantsRequest)
    - [QueryGrantsResponse](#cosmos.authz.v1beta1.QueryGrantsResponse)
  
    - [Query](#cosmos.authz.v1beta1.Query)
  
- [cosmos/base/abci/v1beta1/abci.proto](#cosmos/base/abci/v1beta1/abci.proto)
    - [ABCIMessageLog](#cosmos.base.abci.v1beta1.ABCIMessageLog)
    - [Attribute](#cosmos.base.abci.v1beta1.Attribute)
    - [GasInfo](#cosmos.base.abci.v1beta1.GasInfo)
    - [MsgData](#cosmos.base.abci.v1beta1.MsgData)
    - [Result](#cosmos.base.abci.v1beta1.Result)
    - [SearchTxsResult](#cosmos.base.abci.v1beta1.SearchTxsResult)
    - [SimulationResponse](#cosmos.base.abci.v1beta1.SimulationResponse)
    - [StringEvent](#cosmos.base.abci.v1beta1.StringEvent)
    - [TxMsgData](#cosmos.base.abci.v1beta1.TxMsgData)
    - [TxResponse](#cosmos.base.abci.v1beta1.TxResponse)
  
- [cosmos/authz/v1beta1/tx.proto](#cosmos/authz/v1beta1/tx.proto)
    - [MsgExec](#cosmos.authz.v1beta1.MsgExec)
    - [MsgExecResponse](#cosmos.authz.v1beta1.MsgExecResponse)
    - [MsgGrant](#cosmos.authz.v1beta1.MsgGrant)
    - [MsgGrantResponse](#cosmos.authz.v1beta1.MsgGrantResponse)
    - [MsgRevoke](#cosmos.authz.v1beta1.MsgRevoke)
    - [MsgRevokeResponse](#cosmos.authz.v1beta1.MsgRevokeResponse)
  
    - [Msg](#cosmos.authz.v1beta1.Msg)
  
- [cosmos/bank/module/v1/module.proto](#cosmos/bank/module/v1/module.proto)
    - [Module](#cosmos.bank.module.v1.Module)
  
- [cosmos/base/v1beta1/coin.proto](#cosmos/base/v1beta1/coin.proto)
    - [Coin](#cosmos.base.v1beta1.Coin)
    - [DecCoin](#cosmos.base.v1beta1.DecCoin)
    - [DecProto](#cosmos.base.v1beta1.DecProto)
    - [IntProto](#cosmos.base.v1beta1.IntProto)
  
- [cosmos/bank/v1beta1/authz.proto](#cosmos/bank/v1beta1/authz.proto)
    - [SendAuthorization](#cosmos.bank.v1beta1.SendAuthorization)
  
- [cosmos/bank/v1beta1/bank.proto](#cosmos/bank/v1beta1/bank.proto)
    - [DenomUnit](#cosmos.bank.v1beta1.DenomUnit)
    - [Input](#cosmos.bank.v1beta1.Input)
    - [Metadata](#cosmos.bank.v1beta1.Metadata)
    - [Output](#cosmos.bank.v1beta1.Output)
    - [Params](#cosmos.bank.v1beta1.Params)
    - [SendEnabled](#cosmos.bank.v1beta1.SendEnabled)
    - [Supply](#cosmos.bank.v1beta1.Supply)
  
- [cosmos/bank/v1beta1/genesis.proto](#cosmos/bank/v1beta1/genesis.proto)
    - [Balance](#cosmos.bank.v1beta1.Balance)
    - [GenesisState](#cosmos.bank.v1beta1.GenesisState)
  
- [cosmos/bank/v1beta1/query.proto](#cosmos/bank/v1beta1/query.proto)
    - [DenomOwner](#cosmos.bank.v1beta1.DenomOwner)
    - [QueryAllBalancesRequest](#cosmos.bank.v1beta1.QueryAllBalancesRequest)
    - [QueryAllBalancesResponse](#cosmos.bank.v1beta1.QueryAllBalancesResponse)
    - [QueryBalanceRequest](#cosmos.bank.v1beta1.QueryBalanceRequest)
    - [QueryBalanceResponse](#cosmos.bank.v1beta1.QueryBalanceResponse)
    - [QueryDenomMetadataRequest](#cosmos.bank.v1beta1.QueryDenomMetadataRequest)
    - [QueryDenomMetadataResponse](#cosmos.bank.v1beta1.QueryDenomMetadataResponse)
    - [QueryDenomOwnersRequest](#cosmos.bank.v1beta1.QueryDenomOwnersRequest)
    - [QueryDenomOwnersResponse](#cosmos.bank.v1beta1.QueryDenomOwnersResponse)
    - [QueryDenomsMetadataRequest](#cosmos.bank.v1beta1.QueryDenomsMetadataRequest)
    - [QueryDenomsMetadataResponse](#cosmos.bank.v1beta1.QueryDenomsMetadataResponse)
    - [QueryParamsRequest](#cosmos.bank.v1beta1.QueryParamsRequest)
    - [QueryParamsResponse](#cosmos.bank.v1beta1.QueryParamsResponse)
    - [QuerySupplyOfRequest](#cosmos.bank.v1beta1.QuerySupplyOfRequest)
    - [QuerySupplyOfResponse](#cosmos.bank.v1beta1.QuerySupplyOfResponse)
    - [QueryTotalSupplyRequest](#cosmos.bank.v1beta1.QueryTotalSupplyRequest)
    - [QueryTotalSupplyResponse](#cosmos.bank.v1beta1.QueryTotalSupplyResponse)
  
    - [Query](#cosmos.bank.v1beta1.Query)
  
- [cosmos/bank/v1beta1/tx.proto](#cosmos/bank/v1beta1/tx.proto)
    - [MsgMultiSend](#cosmos.bank.v1beta1.MsgMultiSend)
    - [MsgMultiSendResponse](#cosmos.bank.v1beta1.MsgMultiSendResponse)
    - [MsgSend](#cosmos.bank.v1beta1.MsgSend)
    - [MsgSendResponse](#cosmos.bank.v1beta1.MsgSendResponse)
  
    - [Msg](#cosmos.bank.v1beta1.Msg)
  
- [cosmos/base/kv/v1beta1/kv.proto](#cosmos/base/kv/v1beta1/kv.proto)
    - [Pair](#cosmos.base.kv.v1beta1.Pair)
    - [Pairs](#cosmos.base.kv.v1beta1.Pairs)
  
- [cosmos/base/reflection/v1beta1/reflection.proto](#cosmos/base/reflection/v1beta1/reflection.proto)
    - [ListAllInterfacesRequest](#cosmos.base.reflection.v1beta1.ListAllInterfacesRequest)
    - [ListAllInterfacesResponse](#cosmos.base.reflection.v1beta1.ListAllInterfacesResponse)
    - [ListImplementationsRequest](#cosmos.base.reflection.v1beta1.ListImplementationsRequest)
    - [ListImplementationsResponse](#cosmos.base.reflection.v1beta1.ListImplementationsResponse)
  
    - [ReflectionService](#cosmos.base.reflection.v1beta1.ReflectionService)
  
- [cosmos/base/reflection/v2alpha1/reflection.proto](#cosmos/base/reflection/v2alpha1/reflection.proto)
    - [AppDescriptor](#cosmos.base.reflection.v2alpha1.AppDescriptor)
    - [AuthnDescriptor](#cosmos.base.reflection.v2alpha1.AuthnDescriptor)
    - [ChainDescriptor](#cosmos.base.reflection.v2alpha1.ChainDescriptor)
    - [CodecDescriptor](#cosmos.base.reflection.v2alpha1.CodecDescriptor)
    - [ConfigurationDescriptor](#cosmos.base.reflection.v2alpha1.ConfigurationDescriptor)
    - [GetAuthnDescriptorRequest](#cosmos.base.reflection.v2alpha1.GetAuthnDescriptorRequest)
    - [GetAuthnDescriptorResponse](#cosmos.base.reflection.v2alpha1.GetAuthnDescriptorResponse)
    - [GetChainDescriptorRequest](#cosmos.base.reflection.v2alpha1.GetChainDescriptorRequest)
    - [GetChainDescriptorResponse](#cosmos.base.reflection.v2alpha1.GetChainDescriptorResponse)
    - [GetCodecDescriptorRequest](#cosmos.base.reflection.v2alpha1.GetCodecDescriptorRequest)
    - [GetCodecDescriptorResponse](#cosmos.base.reflection.v2alpha1.GetCodecDescriptorResponse)
    - [GetConfigurationDescriptorRequest](#cosmos.base.reflection.v2alpha1.GetConfigurationDescriptorRequest)
    - [GetConfigurationDescriptorResponse](#cosmos.base.reflection.v2alpha1.GetConfigurationDescriptorResponse)
    - [GetQueryServicesDescriptorRequest](#cosmos.base.reflection.v2alpha1.GetQueryServicesDescriptorRequest)
    - [GetQueryServicesDescriptorResponse](#cosmos.base.reflection.v2alpha1.GetQueryServicesDescriptorResponse)
    - [GetTxDescriptorRequest](#cosmos.base.reflection.v2alpha1.GetTxDescriptorRequest)
    - [GetTxDescriptorResponse](#cosmos.base.reflection.v2alpha1.GetTxDescriptorResponse)
    - [InterfaceAcceptingMessageDescriptor](#cosmos.base.reflection.v2alpha1.InterfaceAcceptingMessageDescriptor)
    - [InterfaceDescriptor](#cosmos.base.reflection.v2alpha1.InterfaceDescriptor)
    - [InterfaceImplementerDescriptor](#cosmos.base.reflection.v2alpha1.InterfaceImplementerDescriptor)
    - [MsgDescriptor](#cosmos.base.reflection.v2alpha1.MsgDescriptor)
    - [QueryMethodDescriptor](#cosmos.base.reflection.v2alpha1.QueryMethodDescriptor)
    - [QueryServiceDescriptor](#cosmos.base.reflection.v2alpha1.QueryServiceDescriptor)
    - [QueryServicesDescriptor](#cosmos.base.reflection.v2alpha1.QueryServicesDescriptor)
    - [SigningModeDescriptor](#cosmos.base.reflection.v2alpha1.SigningModeDescriptor)
    - [TxDescriptor](#cosmos.base.reflection.v2alpha1.TxDescriptor)
  
    - [ReflectionService](#cosmos.base.reflection.v2alpha1.ReflectionService)
  
- [cosmos/base/snapshots/v1beta1/snapshot.proto](#cosmos/base/snapshots/v1beta1/snapshot.proto)
    - [Metadata](#cosmos.base.snapshots.v1beta1.Metadata)
    - [Snapshot](#cosmos.base.snapshots.v1beta1.Snapshot)
  
- [cosmos/base/store/v1beta1/commit_info.proto](#cosmos/base/store/v1beta1/commit_info.proto)
    - [CommitID](#cosmos.base.store.v1beta1.CommitID)
    - [CommitInfo](#cosmos.base.store.v1beta1.CommitInfo)
    - [StoreInfo](#cosmos.base.store.v1beta1.StoreInfo)
  
- [cosmos/base/store/v1beta1/listening.proto](#cosmos/base/store/v1beta1/listening.proto)
    - [StoreKVPair](#cosmos.base.store.v1beta1.StoreKVPair)
  
- [cosmos/base/store/v1beta1/snapshot.proto](#cosmos/base/store/v1beta1/snapshot.proto)
    - [SnapshotIAVLItem](#cosmos.base.store.v1beta1.SnapshotIAVLItem)
    - [SnapshotItem](#cosmos.base.store.v1beta1.SnapshotItem)
    - [SnapshotStoreItem](#cosmos.base.store.v1beta1.SnapshotStoreItem)
  
- [cosmos/base/tendermint/v1beta1/query.proto](#cosmos/base/tendermint/v1beta1/query.proto)
    - [GetBlockByHeightRequest](#cosmos.base.tendermint.v1beta1.GetBlockByHeightRequest)
    - [GetBlockByHeightResponse](#cosmos.base.tendermint.v1beta1.GetBlockByHeightResponse)
    - [GetLatestBlockRequest](#cosmos.base.tendermint.v1beta1.GetLatestBlockRequest)
    - [GetLatestBlockResponse](#cosmos.base.tendermint.v1beta1.GetLatestBlockResponse)
    - [GetLatestValidatorSetRequest](#cosmos.base.tendermint.v1beta1.GetLatestValidatorSetRequest)
    - [GetLatestValidatorSetResponse](#cosmos.base.tendermint.v1beta1.GetLatestValidatorSetResponse)
    - [GetNodeInfoRequest](#cosmos.base.tendermint.v1beta1.GetNodeInfoRequest)
    - [GetNodeInfoResponse](#cosmos.base.tendermint.v1beta1.GetNodeInfoResponse)
    - [GetSyncingRequest](#cosmos.base.tendermint.v1beta1.GetSyncingRequest)
    - [GetSyncingResponse](#cosmos.base.tendermint.v1beta1.GetSyncingResponse)
    - [GetValidatorSetByHeightRequest](#cosmos.base.tendermint.v1beta1.GetValidatorSetByHeightRequest)
    - [GetValidatorSetByHeightResponse](#cosmos.base.tendermint.v1beta1.GetValidatorSetByHeightResponse)
    - [Module](#cosmos.base.tendermint.v1beta1.Module)
    - [Validator](#cosmos.base.tendermint.v1beta1.Validator)
    - [VersionInfo](#cosmos.base.tendermint.v1beta1.VersionInfo)
  
    - [Service](#cosmos.base.tendermint.v1beta1.Service)
  
- [cosmos/capability/v1beta1/capability.proto](#cosmos/capability/v1beta1/capability.proto)
    - [Capability](#cosmos.capability.v1beta1.Capability)
    - [CapabilityOwners](#cosmos.capability.v1beta1.CapabilityOwners)
    - [Owner](#cosmos.capability.v1beta1.Owner)
  
- [cosmos/capability/v1beta1/genesis.proto](#cosmos/capability/v1beta1/genesis.proto)
    - [GenesisOwners](#cosmos.capability.v1beta1.GenesisOwners)
    - [GenesisState](#cosmos.capability.v1beta1.GenesisState)
  
- [cosmos/crisis/v1beta1/genesis.proto](#cosmos/crisis/v1beta1/genesis.proto)
    - [GenesisState](#cosmos.crisis.v1beta1.GenesisState)
  
- [cosmos/crisis/v1beta1/tx.proto](#cosmos/crisis/v1beta1/tx.proto)
    - [MsgVerifyInvariant](#cosmos.crisis.v1beta1.MsgVerifyInvariant)
    - [MsgVerifyInvariantResponse](#cosmos.crisis.v1beta1.MsgVerifyInvariantResponse)
  
    - [Msg](#cosmos.crisis.v1beta1.Msg)
  
- [cosmos/crypto/ed25519/keys.proto](#cosmos/crypto/ed25519/keys.proto)
    - [PrivKey](#cosmos.crypto.ed25519.PrivKey)
    - [PubKey](#cosmos.crypto.ed25519.PubKey)
  
- [cosmos/crypto/multisig/keys.proto](#cosmos/crypto/multisig/keys.proto)
    - [LegacyAminoPubKey](#cosmos.crypto.multisig.LegacyAminoPubKey)
  
- [cosmos/crypto/multisig/v1beta1/multisig.proto](#cosmos/crypto/multisig/v1beta1/multisig.proto)
    - [CompactBitArray](#cosmos.crypto.multisig.v1beta1.CompactBitArray)
    - [MultiSignature](#cosmos.crypto.multisig.v1beta1.MultiSignature)
  
- [cosmos/crypto/secp256k1/keys.proto](#cosmos/crypto/secp256k1/keys.proto)
    - [PrivKey](#cosmos.crypto.secp256k1.PrivKey)
    - [PubKey](#cosmos.crypto.secp256k1.PubKey)
  
- [cosmos/crypto/secp256r1/keys.proto](#cosmos/crypto/secp256r1/keys.proto)
    - [PrivKey](#cosmos.crypto.secp256r1.PrivKey)
    - [PubKey](#cosmos.crypto.secp256r1.PubKey)
  
- [cosmos/distribution/v1beta1/distribution.proto](#cosmos/distribution/v1beta1/distribution.proto)
    - [CommunityPoolSpendProposal](#cosmos.distribution.v1beta1.CommunityPoolSpendProposal)
    - [CommunityPoolSpendProposalWithDeposit](#cosmos.distribution.v1beta1.CommunityPoolSpendProposalWithDeposit)
    - [DelegationDelegatorReward](#cosmos.distribution.v1beta1.DelegationDelegatorReward)
    - [DelegatorStartingInfo](#cosmos.distribution.v1beta1.DelegatorStartingInfo)
    - [FeePool](#cosmos.distribution.v1beta1.FeePool)
    - [Params](#cosmos.distribution.v1beta1.Params)
    - [ValidatorAccumulatedCommission](#cosmos.distribution.v1beta1.ValidatorAccumulatedCommission)
    - [ValidatorCurrentRewards](#cosmos.distribution.v1beta1.ValidatorCurrentRewards)
    - [ValidatorHistoricalRewards](#cosmos.distribution.v1beta1.ValidatorHistoricalRewards)
    - [ValidatorOutstandingRewards](#cosmos.distribution.v1beta1.ValidatorOutstandingRewards)
    - [ValidatorSlashEvent](#cosmos.distribution.v1beta1.ValidatorSlashEvent)
    - [ValidatorSlashEvents](#cosmos.distribution.v1beta1.ValidatorSlashEvents)
  
- [cosmos/distribution/v1beta1/genesis.proto](#cosmos/distribution/v1beta1/genesis.proto)
    - [DelegatorStartingInfoRecord](#cosmos.distribution.v1beta1.DelegatorStartingInfoRecord)
    - [DelegatorWithdrawInfo](#cosmos.distribution.v1beta1.DelegatorWithdrawInfo)
    - [GenesisState](#cosmos.distribution.v1beta1.GenesisState)
    - [ValidatorAccumulatedCommissionRecord](#cosmos.distribution.v1beta1.ValidatorAccumulatedCommissionRecord)
    - [ValidatorCurrentRewardsRecord](#cosmos.distribution.v1beta1.ValidatorCurrentRewardsRecord)
    - [ValidatorHistoricalRewardsRecord](#cosmos.distribution.v1beta1.ValidatorHistoricalRewardsRecord)
    - [ValidatorOutstandingRewardsRecord](#cosmos.distribution.v1beta1.ValidatorOutstandingRewardsRecord)
    - [ValidatorSlashEventRecord](#cosmos.distribution.v1beta1.ValidatorSlashEventRecord)
  
- [cosmos/distribution/v1beta1/query.proto](#cosmos/distribution/v1beta1/query.proto)
    - [QueryCommunityPoolRequest](#cosmos.distribution.v1beta1.QueryCommunityPoolRequest)
    - [QueryCommunityPoolResponse](#cosmos.distribution.v1beta1.QueryCommunityPoolResponse)
    - [QueryDelegationRewardsRequest](#cosmos.distribution.v1beta1.QueryDelegationRewardsRequest)
    - [QueryDelegationRewardsResponse](#cosmos.distribution.v1beta1.QueryDelegationRewardsResponse)
    - [QueryDelegationTotalRewardsRequest](#cosmos.distribution.v1beta1.QueryDelegationTotalRewardsRequest)
    - [QueryDelegationTotalRewardsResponse](#cosmos.distribution.v1beta1.QueryDelegationTotalRewardsResponse)
    - [QueryDelegatorValidatorsRequest](#cosmos.distribution.v1beta1.QueryDelegatorValidatorsRequest)
    - [QueryDelegatorValidatorsResponse](#cosmos.distribution.v1beta1.QueryDelegatorValidatorsResponse)
    - [QueryDelegatorWithdrawAddressRequest](#cosmos.distribution.v1beta1.QueryDelegatorWithdrawAddressRequest)
    - [QueryDelegatorWithdrawAddressResponse](#cosmos.distribution.v1beta1.QueryDelegatorWithdrawAddressResponse)
    - [QueryParamsRequest](#cosmos.distribution.v1beta1.QueryParamsRequest)
    - [QueryParamsResponse](#cosmos.distribution.v1beta1.QueryParamsResponse)
    - [QueryValidatorCommissionRequest](#cosmos.distribution.v1beta1.QueryValidatorCommissionRequest)
    - [QueryValidatorCommissionResponse](#cosmos.distribution.v1beta1.QueryValidatorCommissionResponse)
    - [QueryValidatorOutstandingRewardsRequest](#cosmos.distribution.v1beta1.QueryValidatorOutstandingRewardsRequest)
    - [QueryValidatorOutstandingRewardsResponse](#cosmos.distribution.v1beta1.QueryValidatorOutstandingRewardsResponse)
    - [QueryValidatorSlashesRequest](#cosmos.distribution.v1beta1.QueryValidatorSlashesRequest)
    - [QueryValidatorSlashesResponse](#cosmos.distribution.v1beta1.QueryValidatorSlashesResponse)
  
    - [Query](#cosmos.distribution.v1beta1.Query)
  
- [cosmos/distribution/v1beta1/tx.proto](#cosmos/distribution/v1beta1/tx.proto)
    - [MsgFundCommunityPool](#cosmos.distribution.v1beta1.MsgFundCommunityPool)
    - [MsgFundCommunityPoolResponse](#cosmos.distribution.v1beta1.MsgFundCommunityPoolResponse)
    - [MsgSetWithdrawAddress](#cosmos.distribution.v1beta1.MsgSetWithdrawAddress)
    - [MsgSetWithdrawAddressResponse](#cosmos.distribution.v1beta1.MsgSetWithdrawAddressResponse)
    - [MsgWithdrawDelegatorReward](#cosmos.distribution.v1beta1.MsgWithdrawDelegatorReward)
    - [MsgWithdrawDelegatorRewardResponse](#cosmos.distribution.v1beta1.MsgWithdrawDelegatorRewardResponse)
    - [MsgWithdrawValidatorCommission](#cosmos.distribution.v1beta1.MsgWithdrawValidatorCommission)
    - [MsgWithdrawValidatorCommissionResponse](#cosmos.distribution.v1beta1.MsgWithdrawValidatorCommissionResponse)
  
    - [Msg](#cosmos.distribution.v1beta1.Msg)
  
- [cosmos/evidence/v1beta1/evidence.proto](#cosmos/evidence/v1beta1/evidence.proto)
    - [Equivocation](#cosmos.evidence.v1beta1.Equivocation)
  
- [cosmos/evidence/v1beta1/genesis.proto](#cosmos/evidence/v1beta1/genesis.proto)
    - [GenesisState](#cosmos.evidence.v1beta1.GenesisState)
  
- [cosmos/evidence/v1beta1/query.proto](#cosmos/evidence/v1beta1/query.proto)
    - [QueryAllEvidenceRequest](#cosmos.evidence.v1beta1.QueryAllEvidenceRequest)
    - [QueryAllEvidenceResponse](#cosmos.evidence.v1beta1.QueryAllEvidenceResponse)
    - [QueryEvidenceRequest](#cosmos.evidence.v1beta1.QueryEvidenceRequest)
    - [QueryEvidenceResponse](#cosmos.evidence.v1beta1.QueryEvidenceResponse)
  
    - [Query](#cosmos.evidence.v1beta1.Query)
  
- [cosmos/evidence/v1beta1/tx.proto](#cosmos/evidence/v1beta1/tx.proto)
    - [MsgSubmitEvidence](#cosmos.evidence.v1beta1.MsgSubmitEvidence)
    - [MsgSubmitEvidenceResponse](#cosmos.evidence.v1beta1.MsgSubmitEvidenceResponse)
  
    - [Msg](#cosmos.evidence.v1beta1.Msg)
  
- [cosmos/feegrant/v1beta1/feegrant.proto](#cosmos/feegrant/v1beta1/feegrant.proto)
    - [AllowedMsgAllowance](#cosmos.feegrant.v1beta1.AllowedMsgAllowance)
    - [BasicAllowance](#cosmos.feegrant.v1beta1.BasicAllowance)
    - [Grant](#cosmos.feegrant.v1beta1.Grant)
    - [PeriodicAllowance](#cosmos.feegrant.v1beta1.PeriodicAllowance)
  
- [cosmos/feegrant/v1beta1/genesis.proto](#cosmos/feegrant/v1beta1/genesis.proto)
    - [GenesisState](#cosmos.feegrant.v1beta1.GenesisState)
  
- [cosmos/feegrant/v1beta1/query.proto](#cosmos/feegrant/v1beta1/query.proto)
    - [QueryAllowanceRequest](#cosmos.feegrant.v1beta1.QueryAllowanceRequest)
    - [QueryAllowanceResponse](#cosmos.feegrant.v1beta1.QueryAllowanceResponse)
    - [QueryAllowancesRequest](#cosmos.feegrant.v1beta1.QueryAllowancesRequest)
    - [QueryAllowancesResponse](#cosmos.feegrant.v1beta1.QueryAllowancesResponse)
  
    - [Query](#cosmos.feegrant.v1beta1.Query)
  
- [cosmos/feegrant/v1beta1/tx.proto](#cosmos/feegrant/v1beta1/tx.proto)
    - [MsgGrantAllowance](#cosmos.feegrant.v1beta1.MsgGrantAllowance)
    - [MsgGrantAllowanceResponse](#cosmos.feegrant.v1beta1.MsgGrantAllowanceResponse)
    - [MsgRevokeAllowance](#cosmos.feegrant.v1beta1.MsgRevokeAllowance)
    - [MsgRevokeAllowanceResponse](#cosmos.feegrant.v1beta1.MsgRevokeAllowanceResponse)
  
    - [Msg](#cosmos.feegrant.v1beta1.Msg)
  
- [cosmos/genutil/v1beta1/genesis.proto](#cosmos/genutil/v1beta1/genesis.proto)
    - [GenesisState](#cosmos.genutil.v1beta1.GenesisState)
  
- [cosmos/gov/module/v1/module.proto](#cosmos/gov/module/v1/module.proto)
    - [Module](#cosmos.gov.module.v1.Module)
  
- [cosmos/gov/v1beta1/gov.proto](#cosmos/gov/v1beta1/gov.proto)
    - [Deposit](#cosmos.gov.v1beta1.Deposit)
    - [DepositParams](#cosmos.gov.v1beta1.DepositParams)
    - [Proposal](#cosmos.gov.v1beta1.Proposal)
    - [TallyParams](#cosmos.gov.v1beta1.TallyParams)
    - [TallyResult](#cosmos.gov.v1beta1.TallyResult)
    - [TextProposal](#cosmos.gov.v1beta1.TextProposal)
    - [Vote](#cosmos.gov.v1beta1.Vote)
    - [VotingParams](#cosmos.gov.v1beta1.VotingParams)
    - [WeightedVoteOption](#cosmos.gov.v1beta1.WeightedVoteOption)
  
    - [ProposalStatus](#cosmos.gov.v1beta1.ProposalStatus)
    - [VoteOption](#cosmos.gov.v1beta1.VoteOption)
  
- [cosmos/gov/v1beta1/genesis.proto](#cosmos/gov/v1beta1/genesis.proto)
    - [GenesisState](#cosmos.gov.v1beta1.GenesisState)
  
- [cosmos/gov/v1beta1/query.proto](#cosmos/gov/v1beta1/query.proto)
    - [QueryDepositRequest](#cosmos.gov.v1beta1.QueryDepositRequest)
    - [QueryDepositResponse](#cosmos.gov.v1beta1.QueryDepositResponse)
    - [QueryDepositsRequest](#cosmos.gov.v1beta1.QueryDepositsRequest)
    - [QueryDepositsResponse](#cosmos.gov.v1beta1.QueryDepositsResponse)
    - [QueryParamsRequest](#cosmos.gov.v1beta1.QueryParamsRequest)
    - [QueryParamsResponse](#cosmos.gov.v1beta1.QueryParamsResponse)
    - [QueryProposalRequest](#cosmos.gov.v1beta1.QueryProposalRequest)
    - [QueryProposalResponse](#cosmos.gov.v1beta1.QueryProposalResponse)
    - [QueryProposalsRequest](#cosmos.gov.v1beta1.QueryProposalsRequest)
    - [QueryProposalsResponse](#cosmos.gov.v1beta1.QueryProposalsResponse)
    - [QueryTallyResultRequest](#cosmos.gov.v1beta1.QueryTallyResultRequest)
    - [QueryTallyResultResponse](#cosmos.gov.v1beta1.QueryTallyResultResponse)
    - [QueryVoteRequest](#cosmos.gov.v1beta1.QueryVoteRequest)
    - [QueryVoteResponse](#cosmos.gov.v1beta1.QueryVoteResponse)
    - [QueryVotesRequest](#cosmos.gov.v1beta1.QueryVotesRequest)
    - [QueryVotesResponse](#cosmos.gov.v1beta1.QueryVotesResponse)
  
    - [Query](#cosmos.gov.v1beta1.Query)
  
- [cosmos/gov/v1beta1/tx.proto](#cosmos/gov/v1beta1/tx.proto)
    - [MsgDeposit](#cosmos.gov.v1beta1.MsgDeposit)
    - [MsgDepositResponse](#cosmos.gov.v1beta1.MsgDepositResponse)
    - [MsgSubmitProposal](#cosmos.gov.v1beta1.MsgSubmitProposal)
    - [MsgSubmitProposalResponse](#cosmos.gov.v1beta1.MsgSubmitProposalResponse)
    - [MsgVote](#cosmos.gov.v1beta1.MsgVote)
    - [MsgVoteResponse](#cosmos.gov.v1beta1.MsgVoteResponse)
    - [MsgVoteWeighted](#cosmos.gov.v1beta1.MsgVoteWeighted)
    - [MsgVoteWeightedResponse](#cosmos.gov.v1beta1.MsgVoteWeightedResponse)
  
    - [Msg](#cosmos.gov.v1beta1.Msg)
  
- [cosmos/group/v1beta1/types.proto](#cosmos/group/v1beta1/types.proto)
    - [GroupAccountInfo](#cosmos.group.v1beta1.GroupAccountInfo)
    - [GroupInfo](#cosmos.group.v1beta1.GroupInfo)
    - [GroupMember](#cosmos.group.v1beta1.GroupMember)
    - [Member](#cosmos.group.v1beta1.Member)
    - [Members](#cosmos.group.v1beta1.Members)
    - [Proposal](#cosmos.group.v1beta1.Proposal)
    - [Tally](#cosmos.group.v1beta1.Tally)
    - [ThresholdDecisionPolicy](#cosmos.group.v1beta1.ThresholdDecisionPolicy)
    - [Vote](#cosmos.group.v1beta1.Vote)
  
    - [Choice](#cosmos.group.v1beta1.Choice)
    - [Proposal.ExecutorResult](#cosmos.group.v1beta1.Proposal.ExecutorResult)
    - [Proposal.Result](#cosmos.group.v1beta1.Proposal.Result)
    - [Proposal.Status](#cosmos.group.v1beta1.Proposal.Status)
  
- [cosmos/group/v1beta1/query.proto](#cosmos/group/v1beta1/query.proto)
    - [QueryGroupAccountInfoRequest](#cosmos.group.v1beta1.QueryGroupAccountInfoRequest)
    - [QueryGroupAccountInfoResponse](#cosmos.group.v1beta1.QueryGroupAccountInfoResponse)
    - [QueryGroupAccountsByAdminRequest](#cosmos.group.v1beta1.QueryGroupAccountsByAdminRequest)
    - [QueryGroupAccountsByAdminResponse](#cosmos.group.v1beta1.QueryGroupAccountsByAdminResponse)
    - [QueryGroupAccountsByGroupRequest](#cosmos.group.v1beta1.QueryGroupAccountsByGroupRequest)
    - [QueryGroupAccountsByGroupResponse](#cosmos.group.v1beta1.QueryGroupAccountsByGroupResponse)
    - [QueryGroupInfoRequest](#cosmos.group.v1beta1.QueryGroupInfoRequest)
    - [QueryGroupInfoResponse](#cosmos.group.v1beta1.QueryGroupInfoResponse)
    - [QueryGroupMembersRequest](#cosmos.group.v1beta1.QueryGroupMembersRequest)
    - [QueryGroupMembersResponse](#cosmos.group.v1beta1.QueryGroupMembersResponse)
    - [QueryGroupsByAdminRequest](#cosmos.group.v1beta1.QueryGroupsByAdminRequest)
    - [QueryGroupsByAdminResponse](#cosmos.group.v1beta1.QueryGroupsByAdminResponse)
    - [QueryProposalRequest](#cosmos.group.v1beta1.QueryProposalRequest)
    - [QueryProposalResponse](#cosmos.group.v1beta1.QueryProposalResponse)
    - [QueryProposalsByGroupAccountRequest](#cosmos.group.v1beta1.QueryProposalsByGroupAccountRequest)
    - [QueryProposalsByGroupAccountResponse](#cosmos.group.v1beta1.QueryProposalsByGroupAccountResponse)
    - [QueryVoteByProposalVoterRequest](#cosmos.group.v1beta1.QueryVoteByProposalVoterRequest)
    - [QueryVoteByProposalVoterResponse](#cosmos.group.v1beta1.QueryVoteByProposalVoterResponse)
    - [QueryVotesByProposalRequest](#cosmos.group.v1beta1.QueryVotesByProposalRequest)
    - [QueryVotesByProposalResponse](#cosmos.group.v1beta1.QueryVotesByProposalResponse)
    - [QueryVotesByVoterRequest](#cosmos.group.v1beta1.QueryVotesByVoterRequest)
    - [QueryVotesByVoterResponse](#cosmos.group.v1beta1.QueryVotesByVoterResponse)
  
    - [Query](#cosmos.group.v1beta1.Query)
  
- [cosmos/group/v1beta1/tx.proto](#cosmos/group/v1beta1/tx.proto)
    - [MsgCreateGroupAccountRequest](#cosmos.group.v1beta1.MsgCreateGroupAccountRequest)
    - [MsgCreateGroupAccountResponse](#cosmos.group.v1beta1.MsgCreateGroupAccountResponse)
    - [MsgCreateGroupRequest](#cosmos.group.v1beta1.MsgCreateGroupRequest)
    - [MsgCreateGroupResponse](#cosmos.group.v1beta1.MsgCreateGroupResponse)
    - [MsgCreateProposalRequest](#cosmos.group.v1beta1.MsgCreateProposalRequest)
    - [MsgCreateProposalResponse](#cosmos.group.v1beta1.MsgCreateProposalResponse)
    - [MsgExecRequest](#cosmos.group.v1beta1.MsgExecRequest)
    - [MsgExecResponse](#cosmos.group.v1beta1.MsgExecResponse)
    - [MsgUpdateGroupAccountAdminRequest](#cosmos.group.v1beta1.MsgUpdateGroupAccountAdminRequest)
    - [MsgUpdateGroupAccountAdminResponse](#cosmos.group.v1beta1.MsgUpdateGroupAccountAdminResponse)
    - [MsgUpdateGroupAccountDecisionPolicyRequest](#cosmos.group.v1beta1.MsgUpdateGroupAccountDecisionPolicyRequest)
    - [MsgUpdateGroupAccountDecisionPolicyResponse](#cosmos.group.v1beta1.MsgUpdateGroupAccountDecisionPolicyResponse)
    - [MsgUpdateGroupAccountMetadataRequest](#cosmos.group.v1beta1.MsgUpdateGroupAccountMetadataRequest)
    - [MsgUpdateGroupAccountMetadataResponse](#cosmos.group.v1beta1.MsgUpdateGroupAccountMetadataResponse)
    - [MsgUpdateGroupAdminRequest](#cosmos.group.v1beta1.MsgUpdateGroupAdminRequest)
    - [MsgUpdateGroupAdminResponse](#cosmos.group.v1beta1.MsgUpdateGroupAdminResponse)
    - [MsgUpdateGroupMembersRequest](#cosmos.group.v1beta1.MsgUpdateGroupMembersRequest)
    - [MsgUpdateGroupMembersResponse](#cosmos.group.v1beta1.MsgUpdateGroupMembersResponse)
    - [MsgUpdateGroupMetadataRequest](#cosmos.group.v1beta1.MsgUpdateGroupMetadataRequest)
    - [MsgUpdateGroupMetadataResponse](#cosmos.group.v1beta1.MsgUpdateGroupMetadataResponse)
    - [MsgVoteRequest](#cosmos.group.v1beta1.MsgVoteRequest)
    - [MsgVoteResponse](#cosmos.group.v1beta1.MsgVoteResponse)
  
    - [Exec](#cosmos.group.v1beta1.Exec)
  
    - [Msg](#cosmos.group.v1beta1.Msg)
  
- [cosmos/mint/v1beta1/mint.proto](#cosmos/mint/v1beta1/mint.proto)
    - [Minter](#cosmos.mint.v1beta1.Minter)
    - [Params](#cosmos.mint.v1beta1.Params)
  
- [cosmos/mint/v1beta1/genesis.proto](#cosmos/mint/v1beta1/genesis.proto)
    - [GenesisState](#cosmos.mint.v1beta1.GenesisState)
  
- [cosmos/mint/v1beta1/query.proto](#cosmos/mint/v1beta1/query.proto)
    - [QueryAnnualProvisionsRequest](#cosmos.mint.v1beta1.QueryAnnualProvisionsRequest)
    - [QueryAnnualProvisionsResponse](#cosmos.mint.v1beta1.QueryAnnualProvisionsResponse)
    - [QueryInflationRequest](#cosmos.mint.v1beta1.QueryInflationRequest)
    - [QueryInflationResponse](#cosmos.mint.v1beta1.QueryInflationResponse)
    - [QueryParamsRequest](#cosmos.mint.v1beta1.QueryParamsRequest)
    - [QueryParamsResponse](#cosmos.mint.v1beta1.QueryParamsResponse)
  
    - [Query](#cosmos.mint.v1beta1.Query)
  
- [cosmos/params/module/v1/module.proto](#cosmos/params/module/v1/module.proto)
    - [Module](#cosmos.params.module.v1.Module)
  
- [cosmos/params/v1beta1/params.proto](#cosmos/params/v1beta1/params.proto)
    - [ParamChange](#cosmos.params.v1beta1.ParamChange)
    - [ParameterChangeProposal](#cosmos.params.v1beta1.ParameterChangeProposal)
  
- [cosmos/params/v1beta1/query.proto](#cosmos/params/v1beta1/query.proto)
    - [QueryParamsRequest](#cosmos.params.v1beta1.QueryParamsRequest)
    - [QueryParamsResponse](#cosmos.params.v1beta1.QueryParamsResponse)
  
    - [Query](#cosmos.params.v1beta1.Query)
  
- [cosmos/slashing/v1beta1/slashing.proto](#cosmos/slashing/v1beta1/slashing.proto)
    - [Params](#cosmos.slashing.v1beta1.Params)
    - [ValidatorSigningInfo](#cosmos.slashing.v1beta1.ValidatorSigningInfo)
  
- [cosmos/slashing/v1beta1/genesis.proto](#cosmos/slashing/v1beta1/genesis.proto)
    - [GenesisState](#cosmos.slashing.v1beta1.GenesisState)
    - [MissedBlock](#cosmos.slashing.v1beta1.MissedBlock)
    - [SigningInfo](#cosmos.slashing.v1beta1.SigningInfo)
    - [ValidatorMissedBlocks](#cosmos.slashing.v1beta1.ValidatorMissedBlocks)
  
- [cosmos/slashing/v1beta1/query.proto](#cosmos/slashing/v1beta1/query.proto)
    - [QueryParamsRequest](#cosmos.slashing.v1beta1.QueryParamsRequest)
    - [QueryParamsResponse](#cosmos.slashing.v1beta1.QueryParamsResponse)
    - [QuerySigningInfoRequest](#cosmos.slashing.v1beta1.QuerySigningInfoRequest)
    - [QuerySigningInfoResponse](#cosmos.slashing.v1beta1.QuerySigningInfoResponse)
    - [QuerySigningInfosRequest](#cosmos.slashing.v1beta1.QuerySigningInfosRequest)
    - [QuerySigningInfosResponse](#cosmos.slashing.v1beta1.QuerySigningInfosResponse)
  
    - [Query](#cosmos.slashing.v1beta1.Query)
  
- [cosmos/slashing/v1beta1/tx.proto](#cosmos/slashing/v1beta1/tx.proto)
    - [MsgUnjail](#cosmos.slashing.v1beta1.MsgUnjail)
    - [MsgUnjailResponse](#cosmos.slashing.v1beta1.MsgUnjailResponse)
  
    - [Msg](#cosmos.slashing.v1beta1.Msg)
  
- [cosmos/staking/v1beta1/authz.proto](#cosmos/staking/v1beta1/authz.proto)
    - [StakeAuthorization](#cosmos.staking.v1beta1.StakeAuthorization)
    - [StakeAuthorization.Validators](#cosmos.staking.v1beta1.StakeAuthorization.Validators)
  
    - [AuthorizationType](#cosmos.staking.v1beta1.AuthorizationType)
  
- [cosmos/staking/v1beta1/staking.proto](#cosmos/staking/v1beta1/staking.proto)
    - [Commission](#cosmos.staking.v1beta1.Commission)
    - [CommissionRates](#cosmos.staking.v1beta1.CommissionRates)
    - [DVPair](#cosmos.staking.v1beta1.DVPair)
    - [DVPairs](#cosmos.staking.v1beta1.DVPairs)
    - [DVVTriplet](#cosmos.staking.v1beta1.DVVTriplet)
    - [DVVTriplets](#cosmos.staking.v1beta1.DVVTriplets)
    - [Delegation](#cosmos.staking.v1beta1.Delegation)
    - [DelegationResponse](#cosmos.staking.v1beta1.DelegationResponse)
    - [Description](#cosmos.staking.v1beta1.Description)
    - [HistoricalInfo](#cosmos.staking.v1beta1.HistoricalInfo)
    - [Params](#cosmos.staking.v1beta1.Params)
    - [Pool](#cosmos.staking.v1beta1.Pool)
    - [Redelegation](#cosmos.staking.v1beta1.Redelegation)
    - [RedelegationEntry](#cosmos.staking.v1beta1.RedelegationEntry)
    - [RedelegationEntryResponse](#cosmos.staking.v1beta1.RedelegationEntryResponse)
    - [RedelegationResponse](#cosmos.staking.v1beta1.RedelegationResponse)
    - [UnbondingDelegation](#cosmos.staking.v1beta1.UnbondingDelegation)
    - [UnbondingDelegationEntry](#cosmos.staking.v1beta1.UnbondingDelegationEntry)
    - [ValAddresses](#cosmos.staking.v1beta1.ValAddresses)
    - [Validator](#cosmos.staking.v1beta1.Validator)
  
    - [BondStatus](#cosmos.staking.v1beta1.BondStatus)
  
- [cosmos/staking/v1beta1/genesis.proto](#cosmos/staking/v1beta1/genesis.proto)
    - [GenesisState](#cosmos.staking.v1beta1.GenesisState)
    - [LastValidatorPower](#cosmos.staking.v1beta1.LastValidatorPower)
  
- [cosmos/staking/v1beta1/query.proto](#cosmos/staking/v1beta1/query.proto)
    - [QueryDelegationRequest](#cosmos.staking.v1beta1.QueryDelegationRequest)
    - [QueryDelegationResponse](#cosmos.staking.v1beta1.QueryDelegationResponse)
    - [QueryDelegatorDelegationsRequest](#cosmos.staking.v1beta1.QueryDelegatorDelegationsRequest)
    - [QueryDelegatorDelegationsResponse](#cosmos.staking.v1beta1.QueryDelegatorDelegationsResponse)
    - [QueryDelegatorUnbondingDelegationsRequest](#cosmos.staking.v1beta1.QueryDelegatorUnbondingDelegationsRequest)
    - [QueryDelegatorUnbondingDelegationsResponse](#cosmos.staking.v1beta1.QueryDelegatorUnbondingDelegationsResponse)
    - [QueryDelegatorValidatorRequest](#cosmos.staking.v1beta1.QueryDelegatorValidatorRequest)
    - [QueryDelegatorValidatorResponse](#cosmos.staking.v1beta1.QueryDelegatorValidatorResponse)
    - [QueryDelegatorValidatorsRequest](#cosmos.staking.v1beta1.QueryDelegatorValidatorsRequest)
    - [QueryDelegatorValidatorsResponse](#cosmos.staking.v1beta1.QueryDelegatorValidatorsResponse)
    - [QueryHistoricalInfoRequest](#cosmos.staking.v1beta1.QueryHistoricalInfoRequest)
    - [QueryHistoricalInfoResponse](#cosmos.staking.v1beta1.QueryHistoricalInfoResponse)
    - [QueryParamsRequest](#cosmos.staking.v1beta1.QueryParamsRequest)
    - [QueryParamsResponse](#cosmos.staking.v1beta1.QueryParamsResponse)
    - [QueryPoolRequest](#cosmos.staking.v1beta1.QueryPoolRequest)
    - [QueryPoolResponse](#cosmos.staking.v1beta1.QueryPoolResponse)
    - [QueryRedelegationsRequest](#cosmos.staking.v1beta1.QueryRedelegationsRequest)
    - [QueryRedelegationsResponse](#cosmos.staking.v1beta1.QueryRedelegationsResponse)
    - [QueryUnbondingDelegationRequest](#cosmos.staking.v1beta1.QueryUnbondingDelegationRequest)
    - [QueryUnbondingDelegationResponse](#cosmos.staking.v1beta1.QueryUnbondingDelegationResponse)
    - [QueryValidatorDelegationsRequest](#cosmos.staking.v1beta1.QueryValidatorDelegationsRequest)
    - [QueryValidatorDelegationsResponse](#cosmos.staking.v1beta1.QueryValidatorDelegationsResponse)
    - [QueryValidatorRequest](#cosmos.staking.v1beta1.QueryValidatorRequest)
    - [QueryValidatorResponse](#cosmos.staking.v1beta1.QueryValidatorResponse)
    - [QueryValidatorUnbondingDelegationsRequest](#cosmos.staking.v1beta1.QueryValidatorUnbondingDelegationsRequest)
    - [QueryValidatorUnbondingDelegationsResponse](#cosmos.staking.v1beta1.QueryValidatorUnbondingDelegationsResponse)
    - [QueryValidatorsRequest](#cosmos.staking.v1beta1.QueryValidatorsRequest)
    - [QueryValidatorsResponse](#cosmos.staking.v1beta1.QueryValidatorsResponse)
  
    - [Query](#cosmos.staking.v1beta1.Query)
  
- [cosmos/staking/v1beta1/tx.proto](#cosmos/staking/v1beta1/tx.proto)
    - [MsgBeginRedelegate](#cosmos.staking.v1beta1.MsgBeginRedelegate)
    - [MsgBeginRedelegateResponse](#cosmos.staking.v1beta1.MsgBeginRedelegateResponse)
    - [MsgCreateValidator](#cosmos.staking.v1beta1.MsgCreateValidator)
    - [MsgCreateValidatorResponse](#cosmos.staking.v1beta1.MsgCreateValidatorResponse)
    - [MsgDelegate](#cosmos.staking.v1beta1.MsgDelegate)
    - [MsgDelegateResponse](#cosmos.staking.v1beta1.MsgDelegateResponse)
    - [MsgEditValidator](#cosmos.staking.v1beta1.MsgEditValidator)
    - [MsgEditValidatorResponse](#cosmos.staking.v1beta1.MsgEditValidatorResponse)
    - [MsgUndelegate](#cosmos.staking.v1beta1.MsgUndelegate)
    - [MsgUndelegateResponse](#cosmos.staking.v1beta1.MsgUndelegateResponse)
  
    - [Msg](#cosmos.staking.v1beta1.Msg)
  
- [cosmos/tx/signing/v1beta1/signing.proto](#cosmos/tx/signing/v1beta1/signing.proto)
    - [SignatureDescriptor](#cosmos.tx.signing.v1beta1.SignatureDescriptor)
    - [SignatureDescriptor.Data](#cosmos.tx.signing.v1beta1.SignatureDescriptor.Data)
    - [SignatureDescriptor.Data.Multi](#cosmos.tx.signing.v1beta1.SignatureDescriptor.Data.Multi)
    - [SignatureDescriptor.Data.Single](#cosmos.tx.signing.v1beta1.SignatureDescriptor.Data.Single)
    - [SignatureDescriptors](#cosmos.tx.signing.v1beta1.SignatureDescriptors)
  
    - [SignMode](#cosmos.tx.signing.v1beta1.SignMode)
  
- [cosmos/tx/module/v1/module.proto](#cosmos/tx/module/v1/module.proto)
    - [Module](#cosmos.tx.module.v1.Module)
  
- [cosmos/tx/v1beta1/tx.proto](#cosmos/tx/v1beta1/tx.proto)
    - [AuthInfo](#cosmos.tx.v1beta1.AuthInfo)
    - [Fee](#cosmos.tx.v1beta1.Fee)
    - [ModeInfo](#cosmos.tx.v1beta1.ModeInfo)
    - [ModeInfo.Multi](#cosmos.tx.v1beta1.ModeInfo.Multi)
    - [ModeInfo.Single](#cosmos.tx.v1beta1.ModeInfo.Single)
    - [SignDoc](#cosmos.tx.v1beta1.SignDoc)
    - [SignDocJSON](#cosmos.tx.v1beta1.SignDocJSON)
    - [SignerInfo](#cosmos.tx.v1beta1.SignerInfo)
    - [Tx](#cosmos.tx.v1beta1.Tx)
    - [TxBody](#cosmos.tx.v1beta1.TxBody)
    - [TxRaw](#cosmos.tx.v1beta1.TxRaw)
  
- [cosmos/tx/v1beta1/service.proto](#cosmos/tx/v1beta1/service.proto)
    - [BroadcastTxRequest](#cosmos.tx.v1beta1.BroadcastTxRequest)
    - [BroadcastTxResponse](#cosmos.tx.v1beta1.BroadcastTxResponse)
    - [GetTxRequest](#cosmos.tx.v1beta1.GetTxRequest)
    - [GetTxResponse](#cosmos.tx.v1beta1.GetTxResponse)
    - [GetTxsEventRequest](#cosmos.tx.v1beta1.GetTxsEventRequest)
    - [GetTxsEventResponse](#cosmos.tx.v1beta1.GetTxsEventResponse)
    - [SimulateRequest](#cosmos.tx.v1beta1.SimulateRequest)
    - [SimulateResponse](#cosmos.tx.v1beta1.SimulateResponse)
  
    - [BroadcastMode](#cosmos.tx.v1beta1.BroadcastMode)
    - [OrderBy](#cosmos.tx.v1beta1.OrderBy)
  
    - [Service](#cosmos.tx.v1beta1.Service)
  
- [cosmos/upgrade/v1beta1/upgrade.proto](#cosmos/upgrade/v1beta1/upgrade.proto)
    - [CancelSoftwareUpgradeProposal](#cosmos.upgrade.v1beta1.CancelSoftwareUpgradeProposal)
    - [ModuleVersion](#cosmos.upgrade.v1beta1.ModuleVersion)
    - [Plan](#cosmos.upgrade.v1beta1.Plan)
    - [SoftwareUpgradeProposal](#cosmos.upgrade.v1beta1.SoftwareUpgradeProposal)
  
- [cosmos/upgrade/v1beta1/query.proto](#cosmos/upgrade/v1beta1/query.proto)
    - [QueryAppliedPlanRequest](#cosmos.upgrade.v1beta1.QueryAppliedPlanRequest)
    - [QueryAppliedPlanResponse](#cosmos.upgrade.v1beta1.QueryAppliedPlanResponse)
    - [QueryCurrentPlanRequest](#cosmos.upgrade.v1beta1.QueryCurrentPlanRequest)
    - [QueryCurrentPlanResponse](#cosmos.upgrade.v1beta1.QueryCurrentPlanResponse)
    - [QueryModuleVersionsRequest](#cosmos.upgrade.v1beta1.QueryModuleVersionsRequest)
    - [QueryModuleVersionsResponse](#cosmos.upgrade.v1beta1.QueryModuleVersionsResponse)
    - [QueryUpgradedConsensusStateRequest](#cosmos.upgrade.v1beta1.QueryUpgradedConsensusStateRequest)
    - [QueryUpgradedConsensusStateResponse](#cosmos.upgrade.v1beta1.QueryUpgradedConsensusStateResponse)
  
    - [Query](#cosmos.upgrade.v1beta1.Query)
  
- [cosmos/vesting/v1beta1/tx.proto](#cosmos/vesting/v1beta1/tx.proto)
    - [MsgCreateVestingAccount](#cosmos.vesting.v1beta1.MsgCreateVestingAccount)
    - [MsgCreateVestingAccountResponse](#cosmos.vesting.v1beta1.MsgCreateVestingAccountResponse)
  
    - [Msg](#cosmos.vesting.v1beta1.Msg)
  
- [cosmos/vesting/v1beta1/vesting.proto](#cosmos/vesting/v1beta1/vesting.proto)
    - [BaseVestingAccount](#cosmos.vesting.v1beta1.BaseVestingAccount)
    - [ContinuousVestingAccount](#cosmos.vesting.v1beta1.ContinuousVestingAccount)
    - [DelayedVestingAccount](#cosmos.vesting.v1beta1.DelayedVestingAccount)
    - [Period](#cosmos.vesting.v1beta1.Period)
    - [PeriodicVestingAccount](#cosmos.vesting.v1beta1.PeriodicVestingAccount)
    - [PermanentLockedAccount](#cosmos.vesting.v1beta1.PermanentLockedAccount)
  
- [Scalar Value Types](#scalar-value-types)



<a name="cosmos/app/v1/config.proto"></a>
<p align="right"><a href="#top">Top</a></p>

## cosmos/app/v1/config.proto



<a name="cosmos.app.v1.ABCIHandlers"></a>

### ABCIHandlers



| Field | Type | Label | Description |
| ----- | ---- | ----- | ----------- |
| `init_genesis` | [string](#string) | repeated |  |
| `begin_block` | [string](#string) | repeated |  |
| `end_block` | [string](#string) | repeated |  |
| `tx_handler` | [google.protobuf.Any](#google.protobuf.Any) |  |  |






<a name="cosmos.app.v1.Config"></a>

### Config



| Field | Type | Label | Description |
| ----- | ---- | ----- | ----------- |
| `modules` | [ModuleConfig](#cosmos.app.v1.ModuleConfig) | repeated |  |
| `abci` | [ABCIHandlers](#cosmos.app.v1.ABCIHandlers) |  |  |






<a name="cosmos.app.v1.ModuleConfig"></a>

### ModuleConfig



| Field | Type | Label | Description |
| ----- | ---- | ----- | ----------- |
| `config` | [google.protobuf.Any](#google.protobuf.Any) |  |  |
| `name` | [string](#string) |  |  |





 <!-- end messages -->

 <!-- end enums -->

 <!-- end HasExtensions -->

 <!-- end services -->



<a name="cosmos/auth/module/v1/module.proto"></a>
<p align="right"><a href="#top">Top</a></p>

## cosmos/auth/module/v1/module.proto



<a name="cosmos.auth.module.v1.DefaultAccountConstructor"></a>

### DefaultAccountConstructor







<a name="cosmos.auth.module.v1.DefaultRandomGenesisAccountsProvider"></a>

### DefaultRandomGenesisAccountsProvider







<a name="cosmos.auth.module.v1.Module"></a>

### Module



| Field | Type | Label | Description |
| ----- | ---- | ----- | ----------- |
| `permissions` | [Permission](#cosmos.auth.module.v1.Permission) | repeated |  |
| `account_constructor` | [google.protobuf.Any](#google.protobuf.Any) |  | account_constructor is an optional AccountI constructor config object that can be provided to override the default BaseAccount constructor. The provided config object must have an `NewAccount() AccountI` method defined. If this is left empty, the default constructor will be used |
| `random_genesis_accounts_provider` | [google.protobuf.Any](#google.protobuf.Any) |  |  |






<a name="cosmos.auth.module.v1.Permission"></a>

### Permission



| Field | Type | Label | Description |
| ----- | ---- | ----- | ----------- |
| `address` | [string](#string) |  |  |
| `permissions` | [string](#string) | repeated |  |





 <!-- end messages -->

 <!-- end enums -->

 <!-- end HasExtensions -->

 <!-- end services -->



<a name="cosmos/auth/v1beta1/auth.proto"></a>
<p align="right"><a href="#top">Top</a></p>

## cosmos/auth/v1beta1/auth.proto



<a name="cosmos.auth.v1beta1.BaseAccount"></a>

### BaseAccount
BaseAccount defines a base account type. It contains all the necessary fields
for basic account functionality. Any custom account type should extend this
type for additional functionality (e.g. vesting).


| Field | Type | Label | Description |
| ----- | ---- | ----- | ----------- |
| `address` | [string](#string) |  |  |
| `pub_key` | [google.protobuf.Any](#google.protobuf.Any) |  |  |
| `account_number` | [uint64](#uint64) |  |  |
| `sequence` | [uint64](#uint64) |  |  |






<a name="cosmos.auth.v1beta1.ModuleAccount"></a>

### ModuleAccount
ModuleAccount defines an account for modules that holds coins on a pool.


| Field | Type | Label | Description |
| ----- | ---- | ----- | ----------- |
| `base_account` | [BaseAccount](#cosmos.auth.v1beta1.BaseAccount) |  |  |
| `name` | [string](#string) |  |  |
| `permissions` | [string](#string) | repeated |  |






<a name="cosmos.auth.v1beta1.Params"></a>

### Params
Params defines the parameters for the auth module.


| Field | Type | Label | Description |
| ----- | ---- | ----- | ----------- |
| `max_memo_characters` | [uint64](#uint64) |  |  |
| `tx_sig_limit` | [uint64](#uint64) |  |  |
| `tx_size_cost_per_byte` | [uint64](#uint64) |  |  |
| `sig_verify_cost_ed25519` | [uint64](#uint64) |  |  |
| `sig_verify_cost_secp256k1` | [uint64](#uint64) |  |  |





 <!-- end messages -->

 <!-- end enums -->

 <!-- end HasExtensions -->

 <!-- end services -->



<a name="cosmos/auth/v1beta1/genesis.proto"></a>
<p align="right"><a href="#top">Top</a></p>

## cosmos/auth/v1beta1/genesis.proto



<a name="cosmos.auth.v1beta1.GenesisState"></a>

### GenesisState
GenesisState defines the auth module's genesis state.


| Field | Type | Label | Description |
| ----- | ---- | ----- | ----------- |
| `params` | [Params](#cosmos.auth.v1beta1.Params) |  | params defines all the paramaters of the module. |
| `accounts` | [google.protobuf.Any](#google.protobuf.Any) | repeated | accounts are the accounts present at genesis. |





 <!-- end messages -->

 <!-- end enums -->

 <!-- end HasExtensions -->

 <!-- end services -->



<a name="cosmos/base/query/v1beta1/pagination.proto"></a>
<p align="right"><a href="#top">Top</a></p>

## cosmos/base/query/v1beta1/pagination.proto



<a name="cosmos.base.query.v1beta1.PageRequest"></a>

### PageRequest
PageRequest is to be embedded in gRPC request messages for efficient
pagination. Ex:

 message SomeRequest {
         Foo some_parameter = 1;
         PageRequest pagination = 2;
 }


| Field | Type | Label | Description |
| ----- | ---- | ----- | ----------- |
| `key` | [bytes](#bytes) |  | key is a value returned in PageResponse.next_key to begin querying the next page most efficiently. Only one of offset or key should be set. |
| `offset` | [uint64](#uint64) |  | offset is a numeric offset that can be used when key is unavailable. It is less efficient than using key. Only one of offset or key should be set. |
| `limit` | [uint64](#uint64) |  | limit is the total number of results to be returned in the result page. If left empty it will default to a value to be set by each app. |
| `count_total` | [bool](#bool) |  | count_total is set to true to indicate that the result set should include a count of the total number of items available for pagination in UIs. count_total is only respected when offset is used. It is ignored when key is set. |
| `reverse` | [bool](#bool) |  | reverse is set to true if results are to be returned in the descending order. |






<a name="cosmos.base.query.v1beta1.PageResponse"></a>

### PageResponse
PageResponse is to be embedded in gRPC response messages where the
corresponding request message has used PageRequest.

 message SomeResponse {
         repeated Bar results = 1;
         PageResponse page = 2;
 }


| Field | Type | Label | Description |
| ----- | ---- | ----- | ----------- |
| `next_key` | [bytes](#bytes) |  | next_key is the key to be passed to PageRequest.key to query the next page most efficiently |
| `total` | [uint64](#uint64) |  | total is total number of results available if PageRequest.count_total was set, its value is undefined otherwise |





 <!-- end messages -->

 <!-- end enums -->

 <!-- end HasExtensions -->

 <!-- end services -->



<a name="cosmos/auth/v1beta1/query.proto"></a>
<p align="right"><a href="#top">Top</a></p>

## cosmos/auth/v1beta1/query.proto



<a name="cosmos.auth.v1beta1.QueryAccountRequest"></a>

### QueryAccountRequest
QueryAccountRequest is the request type for the Query/Account RPC method.


| Field | Type | Label | Description |
| ----- | ---- | ----- | ----------- |
| `address` | [string](#string) |  | address defines the address to query for. |






<a name="cosmos.auth.v1beta1.QueryAccountResponse"></a>

### QueryAccountResponse
QueryAccountResponse is the response type for the Query/Account RPC method.


| Field | Type | Label | Description |
| ----- | ---- | ----- | ----------- |
| `account` | [google.protobuf.Any](#google.protobuf.Any) |  | account defines the account of the corresponding address. |






<a name="cosmos.auth.v1beta1.QueryAccountsRequest"></a>

### QueryAccountsRequest
QueryAccountsRequest is the request type for the Query/Accounts RPC method.


| Field | Type | Label | Description |
| ----- | ---- | ----- | ----------- |
| `pagination` | [cosmos.base.query.v1beta1.PageRequest](#cosmos.base.query.v1beta1.PageRequest) |  | pagination defines an optional pagination for the request. |






<a name="cosmos.auth.v1beta1.QueryAccountsResponse"></a>

### QueryAccountsResponse
QueryAccountsResponse is the response type for the Query/Accounts RPC method.


| Field | Type | Label | Description |
| ----- | ---- | ----- | ----------- |
| `accounts` | [google.protobuf.Any](#google.protobuf.Any) | repeated | accounts are the existing accounts |
| `pagination` | [cosmos.base.query.v1beta1.PageResponse](#cosmos.base.query.v1beta1.PageResponse) |  | pagination defines the pagination in the response. |






<a name="cosmos.auth.v1beta1.QueryParamsRequest"></a>

### QueryParamsRequest
QueryParamsRequest is the request type for the Query/Params RPC method.






<a name="cosmos.auth.v1beta1.QueryParamsResponse"></a>

### QueryParamsResponse
QueryParamsResponse is the response type for the Query/Params RPC method.


| Field | Type | Label | Description |
| ----- | ---- | ----- | ----------- |
| `params` | [Params](#cosmos.auth.v1beta1.Params) |  | params defines the parameters of the module. |





 <!-- end messages -->

 <!-- end enums -->

 <!-- end HasExtensions -->


<a name="cosmos.auth.v1beta1.Query"></a>

### Query
Query defines the gRPC querier service.

| Method Name | Request Type | Response Type | Description | HTTP Verb | Endpoint |
| ----------- | ------------ | ------------- | ------------| ------- | -------- |
| `Accounts` | [QueryAccountsRequest](#cosmos.auth.v1beta1.QueryAccountsRequest) | [QueryAccountsResponse](#cosmos.auth.v1beta1.QueryAccountsResponse) | Accounts returns all the existing accounts | GET|/cosmos/auth/v1beta1/accounts|
| `Account` | [QueryAccountRequest](#cosmos.auth.v1beta1.QueryAccountRequest) | [QueryAccountResponse](#cosmos.auth.v1beta1.QueryAccountResponse) | Account returns account details based on address. | GET|/cosmos/auth/v1beta1/accounts/{address}|
| `Params` | [QueryParamsRequest](#cosmos.auth.v1beta1.QueryParamsRequest) | [QueryParamsResponse](#cosmos.auth.v1beta1.QueryParamsResponse) | Params queries all parameters. | GET|/cosmos/auth/v1beta1/params|

 <!-- end services -->



<a name="cosmos/authz/v1beta1/authz.proto"></a>
<p align="right"><a href="#top">Top</a></p>

## cosmos/authz/v1beta1/authz.proto



<a name="cosmos.authz.v1beta1.GenericAuthorization"></a>

### GenericAuthorization
GenericAuthorization gives the grantee unrestricted permissions to execute
the provided method on behalf of the granter's account.


| Field | Type | Label | Description |
| ----- | ---- | ----- | ----------- |
| `msg` | [string](#string) |  | Msg, identified by it's type URL, to grant unrestricted permissions to execute |






<a name="cosmos.authz.v1beta1.Grant"></a>

### Grant
Grant gives permissions to execute
the provide method with expiration time.


| Field | Type | Label | Description |
| ----- | ---- | ----- | ----------- |
| `authorization` | [google.protobuf.Any](#google.protobuf.Any) |  |  |
| `expiration` | [google.protobuf.Timestamp](#google.protobuf.Timestamp) |  |  |





 <!-- end messages -->

 <!-- end enums -->

 <!-- end HasExtensions -->

 <!-- end services -->



<a name="cosmos/authz/v1beta1/event.proto"></a>
<p align="right"><a href="#top">Top</a></p>

## cosmos/authz/v1beta1/event.proto



<a name="cosmos.authz.v1beta1.EventGrant"></a>

### EventGrant
EventGrant is emitted on Msg/Grant


| Field | Type | Label | Description |
| ----- | ---- | ----- | ----------- |
| `msg_type_url` | [string](#string) |  | Msg type URL for which an autorization is granted |
| `granter` | [string](#string) |  | Granter account address |
| `grantee` | [string](#string) |  | Grantee account address |






<a name="cosmos.authz.v1beta1.EventRevoke"></a>

### EventRevoke
EventRevoke is emitted on Msg/Revoke


| Field | Type | Label | Description |
| ----- | ---- | ----- | ----------- |
| `msg_type_url` | [string](#string) |  | Msg type URL for which an autorization is revoked |
| `granter` | [string](#string) |  | Granter account address |
| `grantee` | [string](#string) |  | Grantee account address |





 <!-- end messages -->

 <!-- end enums -->

 <!-- end HasExtensions -->

 <!-- end services -->



<a name="cosmos/authz/v1beta1/genesis.proto"></a>
<p align="right"><a href="#top">Top</a></p>

## cosmos/authz/v1beta1/genesis.proto



<a name="cosmos.authz.v1beta1.GenesisState"></a>

### GenesisState
GenesisState defines the authz module's genesis state.


| Field | Type | Label | Description |
| ----- | ---- | ----- | ----------- |
| `authorization` | [GrantAuthorization](#cosmos.authz.v1beta1.GrantAuthorization) | repeated |  |






<a name="cosmos.authz.v1beta1.GrantAuthorization"></a>

### GrantAuthorization
GrantAuthorization defines the GenesisState/GrantAuthorization type.


| Field | Type | Label | Description |
| ----- | ---- | ----- | ----------- |
| `granter` | [string](#string) |  |  |
| `grantee` | [string](#string) |  |  |
| `authorization` | [google.protobuf.Any](#google.protobuf.Any) |  |  |
| `expiration` | [google.protobuf.Timestamp](#google.protobuf.Timestamp) |  |  |





 <!-- end messages -->

 <!-- end enums -->

 <!-- end HasExtensions -->

 <!-- end services -->



<a name="cosmos/authz/v1beta1/query.proto"></a>
<p align="right"><a href="#top">Top</a></p>

## cosmos/authz/v1beta1/query.proto



<a name="cosmos.authz.v1beta1.QueryGrantsRequest"></a>

### QueryGrantsRequest
QueryGrantsRequest is the request type for the Query/Grants RPC method.


| Field | Type | Label | Description |
| ----- | ---- | ----- | ----------- |
| `granter` | [string](#string) |  |  |
| `grantee` | [string](#string) |  |  |
| `msg_type_url` | [string](#string) |  | Optional, msg_type_url, when set, will query only grants matching given msg type. |
| `pagination` | [cosmos.base.query.v1beta1.PageRequest](#cosmos.base.query.v1beta1.PageRequest) |  | pagination defines an pagination for the request. |






<a name="cosmos.authz.v1beta1.QueryGrantsResponse"></a>

### QueryGrantsResponse
QueryGrantsResponse is the response type for the Query/Authorizations RPC method.


| Field | Type | Label | Description |
| ----- | ---- | ----- | ----------- |
| `grants` | [Grant](#cosmos.authz.v1beta1.Grant) | repeated | authorizations is a list of grants granted for grantee by granter. |
| `pagination` | [cosmos.base.query.v1beta1.PageResponse](#cosmos.base.query.v1beta1.PageResponse) |  | pagination defines an pagination for the response. |





 <!-- end messages -->

 <!-- end enums -->

 <!-- end HasExtensions -->


<a name="cosmos.authz.v1beta1.Query"></a>

### Query
Query defines the gRPC querier service.

| Method Name | Request Type | Response Type | Description | HTTP Verb | Endpoint |
| ----------- | ------------ | ------------- | ------------| ------- | -------- |
| `Grants` | [QueryGrantsRequest](#cosmos.authz.v1beta1.QueryGrantsRequest) | [QueryGrantsResponse](#cosmos.authz.v1beta1.QueryGrantsResponse) | Returns list of `Authorization`, granted to the grantee by the granter. | GET|/cosmos/authz/v1beta1/grants|

 <!-- end services -->



<a name="cosmos/base/abci/v1beta1/abci.proto"></a>
<p align="right"><a href="#top">Top</a></p>

## cosmos/base/abci/v1beta1/abci.proto



<a name="cosmos.base.abci.v1beta1.ABCIMessageLog"></a>

### ABCIMessageLog
ABCIMessageLog defines a structure containing an indexed tx ABCI message log.


| Field | Type | Label | Description |
| ----- | ---- | ----- | ----------- |
| `msg_index` | [uint32](#uint32) |  |  |
| `log` | [string](#string) |  |  |
| `events` | [StringEvent](#cosmos.base.abci.v1beta1.StringEvent) | repeated | Events contains a slice of Event objects that were emitted during some execution. |






<a name="cosmos.base.abci.v1beta1.Attribute"></a>

### Attribute
Attribute defines an attribute wrapper where the key and value are
strings instead of raw bytes.


| Field | Type | Label | Description |
| ----- | ---- | ----- | ----------- |
| `key` | [string](#string) |  |  |
| `value` | [string](#string) |  |  |






<a name="cosmos.base.abci.v1beta1.GasInfo"></a>

### GasInfo
GasInfo defines tx execution gas context.


| Field | Type | Label | Description |
| ----- | ---- | ----- | ----------- |
| `gas_wanted` | [uint64](#uint64) |  | GasWanted is the maximum units of work we allow this tx to perform. |
| `gas_used` | [uint64](#uint64) |  | GasUsed is the amount of gas actually consumed. |






<a name="cosmos.base.abci.v1beta1.MsgData"></a>

### MsgData
MsgData defines the data returned in a Result object during message
execution.


| Field | Type | Label | Description |
| ----- | ---- | ----- | ----------- |
| `msg_type` | [string](#string) |  |  |
| `data` | [bytes](#bytes) |  |  |






<a name="cosmos.base.abci.v1beta1.Result"></a>

### Result
Result is the union of ResponseFormat and ResponseCheckTx.


| Field | Type | Label | Description |
| ----- | ---- | ----- | ----------- |
| `data` | [bytes](#bytes) |  | Data is any data returned from message or handler execution. It MUST be length prefixed in order to separate data from multiple message executions. |
| `log` | [string](#string) |  | Log contains the log information from message or handler execution. |
| `events` | [tendermint.abci.Event](#tendermint.abci.Event) | repeated | Events contains a slice of Event objects that were emitted during message or handler execution. |






<a name="cosmos.base.abci.v1beta1.SearchTxsResult"></a>

### SearchTxsResult
SearchTxsResult defines a structure for querying txs pageable


| Field | Type | Label | Description |
| ----- | ---- | ----- | ----------- |
| `total_count` | [uint64](#uint64) |  | Count of all txs |
| `count` | [uint64](#uint64) |  | Count of txs in current page |
| `page_number` | [uint64](#uint64) |  | Index of current page, start from 1 |
| `page_total` | [uint64](#uint64) |  | Count of total pages |
| `limit` | [uint64](#uint64) |  | Max count txs per page |
| `txs` | [TxResponse](#cosmos.base.abci.v1beta1.TxResponse) | repeated | List of txs in current page |






<a name="cosmos.base.abci.v1beta1.SimulationResponse"></a>

### SimulationResponse
SimulationResponse defines the response generated when a transaction is
successfully simulated.


| Field | Type | Label | Description |
| ----- | ---- | ----- | ----------- |
| `gas_info` | [GasInfo](#cosmos.base.abci.v1beta1.GasInfo) |  |  |
| `result` | [Result](#cosmos.base.abci.v1beta1.Result) |  |  |






<a name="cosmos.base.abci.v1beta1.StringEvent"></a>

### StringEvent
StringEvent defines en Event object wrapper where all the attributes
contain key/value pairs that are strings instead of raw bytes.


| Field | Type | Label | Description |
| ----- | ---- | ----- | ----------- |
| `type` | [string](#string) |  |  |
| `attributes` | [Attribute](#cosmos.base.abci.v1beta1.Attribute) | repeated |  |






<a name="cosmos.base.abci.v1beta1.TxMsgData"></a>

### TxMsgData
TxMsgData defines a list of MsgData. A transaction will have a MsgData object
for each message.


| Field | Type | Label | Description |
| ----- | ---- | ----- | ----------- |
| `data` | [MsgData](#cosmos.base.abci.v1beta1.MsgData) | repeated |  |






<a name="cosmos.base.abci.v1beta1.TxResponse"></a>

### TxResponse
TxResponse defines a structure containing relevant tx data and metadata. The
tags are stringified and the log is JSON decoded.


| Field | Type | Label | Description |
| ----- | ---- | ----- | ----------- |
| `height` | [int64](#int64) |  | The block height |
| `txhash` | [string](#string) |  | The transaction hash. |
| `codespace` | [string](#string) |  | Namespace for the Code |
| `code` | [uint32](#uint32) |  | Response code. |
| `data` | [string](#string) |  | Result bytes, if any. |
| `raw_log` | [string](#string) |  | The output of the application's logger (raw string). May be non-deterministic. |
| `logs` | [ABCIMessageLog](#cosmos.base.abci.v1beta1.ABCIMessageLog) | repeated | The output of the application's logger (typed). May be non-deterministic. |
| `info` | [string](#string) |  | Additional information. May be non-deterministic. |
| `gas_wanted` | [int64](#int64) |  | Amount of gas requested for transaction. |
| `gas_used` | [int64](#int64) |  | Amount of gas consumed by transaction. |
| `tx` | [google.protobuf.Any](#google.protobuf.Any) |  | The request transaction bytes. |
| `timestamp` | [string](#string) |  | Time of the previous block. For heights > 1, it's the weighted median of the timestamps of the valid votes in the block.LastCommit. For height == 1, it's genesis time. |





 <!-- end messages -->

 <!-- end enums -->

 <!-- end HasExtensions -->

 <!-- end services -->



<a name="cosmos/authz/v1beta1/tx.proto"></a>
<p align="right"><a href="#top">Top</a></p>

## cosmos/authz/v1beta1/tx.proto



<a name="cosmos.authz.v1beta1.MsgExec"></a>

### MsgExec
MsgExec attempts to execute the provided messages using
authorizations granted to the grantee. Each message should have only
one signer corresponding to the granter of the authorization.


| Field | Type | Label | Description |
| ----- | ---- | ----- | ----------- |
| `grantee` | [string](#string) |  |  |
| `msgs` | [google.protobuf.Any](#google.protobuf.Any) | repeated | Authorization Msg requests to execute. Each msg must implement Authorization interface The x/authz will try to find a grant matching (msg.signers[0], grantee, MsgTypeURL(msg)) triple and validate it. |






<a name="cosmos.authz.v1beta1.MsgExecResponse"></a>

### MsgExecResponse
MsgExecResponse defines the Msg/MsgExecResponse response type.


| Field | Type | Label | Description |
| ----- | ---- | ----- | ----------- |
| `results` | [bytes](#bytes) | repeated |  |






<a name="cosmos.authz.v1beta1.MsgGrant"></a>

### MsgGrant
MsgGrant is a request type for Grant method. It declares authorization to the grantee
on behalf of the granter with the provided expiration time.


| Field | Type | Label | Description |
| ----- | ---- | ----- | ----------- |
| `granter` | [string](#string) |  |  |
| `grantee` | [string](#string) |  |  |
| `grant` | [Grant](#cosmos.authz.v1beta1.Grant) |  |  |






<a name="cosmos.authz.v1beta1.MsgGrantResponse"></a>

### MsgGrantResponse
MsgGrantResponse defines the Msg/MsgGrant response type.






<a name="cosmos.authz.v1beta1.MsgRevoke"></a>

### MsgRevoke
MsgRevoke revokes any authorization with the provided sdk.Msg type on the
granter's account with that has been granted to the grantee.


| Field | Type | Label | Description |
| ----- | ---- | ----- | ----------- |
| `granter` | [string](#string) |  |  |
| `grantee` | [string](#string) |  |  |
| `msg_type_url` | [string](#string) |  |  |






<a name="cosmos.authz.v1beta1.MsgRevokeResponse"></a>

### MsgRevokeResponse
MsgRevokeResponse defines the Msg/MsgRevokeResponse response type.





 <!-- end messages -->

 <!-- end enums -->

 <!-- end HasExtensions -->


<a name="cosmos.authz.v1beta1.Msg"></a>

### Msg
Msg defines the authz Msg service.

| Method Name | Request Type | Response Type | Description | HTTP Verb | Endpoint |
| ----------- | ------------ | ------------- | ------------| ------- | -------- |
| `Grant` | [MsgGrant](#cosmos.authz.v1beta1.MsgGrant) | [MsgGrantResponse](#cosmos.authz.v1beta1.MsgGrantResponse) | Grant grants the provided authorization to the grantee on the granter's account with the provided expiration time. If there is already a grant for the given (granter, grantee, Authorization) triple, then the grant will be overwritten. | |
| `Exec` | [MsgExec](#cosmos.authz.v1beta1.MsgExec) | [MsgExecResponse](#cosmos.authz.v1beta1.MsgExecResponse) | Exec attempts to execute the provided messages using authorizations granted to the grantee. Each message should have only one signer corresponding to the granter of the authorization. | |
| `Revoke` | [MsgRevoke](#cosmos.authz.v1beta1.MsgRevoke) | [MsgRevokeResponse](#cosmos.authz.v1beta1.MsgRevokeResponse) | Revoke revokes any authorization corresponding to the provided method name on the granter's account that has been granted to the grantee. | |

 <!-- end services -->



<a name="cosmos/bank/module/v1/module.proto"></a>
<p align="right"><a href="#top">Top</a></p>

## cosmos/bank/module/v1/module.proto



<a name="cosmos.bank.module.v1.Module"></a>

### Module



| Field | Type | Label | Description |
| ----- | ---- | ----- | ----------- |
| `blocked_addrs` | [string](#string) | repeated | TODO: this shouldn't be a config param, rather we should have a more generic solution, such as: blocked module accounts should register themselves in genesis |





 <!-- end messages -->

 <!-- end enums -->

 <!-- end HasExtensions -->

 <!-- end services -->



<a name="cosmos/base/v1beta1/coin.proto"></a>
<p align="right"><a href="#top">Top</a></p>

## cosmos/base/v1beta1/coin.proto



<a name="cosmos.base.v1beta1.Coin"></a>

### Coin
Coin defines a token with a denomination and an amount.

NOTE: The amount field is an Int which implements the custom method
signatures required by gogoproto.


| Field | Type | Label | Description |
| ----- | ---- | ----- | ----------- |
| `denom` | [string](#string) |  |  |
| `amount` | [string](#string) |  |  |






<a name="cosmos.base.v1beta1.DecCoin"></a>

### DecCoin
DecCoin defines a token with a denomination and a decimal amount.

NOTE: The amount field is an Dec which implements the custom method
signatures required by gogoproto.


| Field | Type | Label | Description |
| ----- | ---- | ----- | ----------- |
| `denom` | [string](#string) |  |  |
| `amount` | [string](#string) |  |  |






<a name="cosmos.base.v1beta1.DecProto"></a>

### DecProto
DecProto defines a Protobuf wrapper around a Dec object.


| Field | Type | Label | Description |
| ----- | ---- | ----- | ----------- |
| `dec` | [string](#string) |  |  |






<a name="cosmos.base.v1beta1.IntProto"></a>

### IntProto
IntProto defines a Protobuf wrapper around an Int object.


| Field | Type | Label | Description |
| ----- | ---- | ----- | ----------- |
| `int` | [string](#string) |  |  |





 <!-- end messages -->

 <!-- end enums -->

 <!-- end HasExtensions -->

 <!-- end services -->



<a name="cosmos/bank/v1beta1/authz.proto"></a>
<p align="right"><a href="#top">Top</a></p>

## cosmos/bank/v1beta1/authz.proto



<a name="cosmos.bank.v1beta1.SendAuthorization"></a>

### SendAuthorization
SendAuthorization allows the grantee to spend up to spend_limit coins from
the granter's account.


| Field | Type | Label | Description |
| ----- | ---- | ----- | ----------- |
| `spend_limit` | [cosmos.base.v1beta1.Coin](#cosmos.base.v1beta1.Coin) | repeated |  |





 <!-- end messages -->

 <!-- end enums -->

 <!-- end HasExtensions -->

 <!-- end services -->



<a name="cosmos/bank/v1beta1/bank.proto"></a>
<p align="right"><a href="#top">Top</a></p>

## cosmos/bank/v1beta1/bank.proto



<a name="cosmos.bank.v1beta1.DenomUnit"></a>

### DenomUnit
DenomUnit represents a struct that describes a given
denomination unit of the basic token.


| Field | Type | Label | Description |
| ----- | ---- | ----- | ----------- |
| `denom` | [string](#string) |  | denom represents the string name of the given denom unit (e.g uatom). |
| `exponent` | [uint32](#uint32) |  | exponent represents power of 10 exponent that one must raise the base_denom to in order to equal the given DenomUnit's denom 1 denom = 1^exponent base_denom (e.g. with a base_denom of uatom, one can create a DenomUnit of 'atom' with exponent = 6, thus: 1 atom = 10^6 uatom). |
| `aliases` | [string](#string) | repeated | aliases is a list of string aliases for the given denom |






<a name="cosmos.bank.v1beta1.Input"></a>

### Input
Input models transaction input.


| Field | Type | Label | Description |
| ----- | ---- | ----- | ----------- |
| `address` | [string](#string) |  |  |
| `coins` | [cosmos.base.v1beta1.Coin](#cosmos.base.v1beta1.Coin) | repeated |  |






<a name="cosmos.bank.v1beta1.Metadata"></a>

### Metadata
Metadata represents a struct that describes
a basic token.


| Field | Type | Label | Description |
| ----- | ---- | ----- | ----------- |
| `description` | [string](#string) |  |  |
| `denom_units` | [DenomUnit](#cosmos.bank.v1beta1.DenomUnit) | repeated | denom_units represents the list of DenomUnit's for a given coin |
| `base` | [string](#string) |  | base represents the base denom (should be the DenomUnit with exponent = 0). |
| `display` | [string](#string) |  | display indicates the suggested denom that should be displayed in clients. |
| `name` | [string](#string) |  | name defines the name of the token (eg: Cosmos Atom) |
| `symbol` | [string](#string) |  | symbol is the token symbol usually shown on exchanges (eg: ATOM). This can be the same as the display. |
| `uri` | [string](#string) |  | URI to a document (on or off-chain) that contains additional information. Optional. |
| `uri_hash` | [string](#string) |  | URIHash is a sha256 hash of a document pointed by URI. It's used to verify that the document didn't change. Optional. |






<a name="cosmos.bank.v1beta1.Output"></a>

### Output
Output models transaction outputs.


| Field | Type | Label | Description |
| ----- | ---- | ----- | ----------- |
| `address` | [string](#string) |  |  |
| `coins` | [cosmos.base.v1beta1.Coin](#cosmos.base.v1beta1.Coin) | repeated |  |






<a name="cosmos.bank.v1beta1.Params"></a>

### Params
Params defines the parameters for the bank module.


| Field | Type | Label | Description |
| ----- | ---- | ----- | ----------- |
| `send_enabled` | [SendEnabled](#cosmos.bank.v1beta1.SendEnabled) | repeated |  |
| `default_send_enabled` | [bool](#bool) |  |  |






<a name="cosmos.bank.v1beta1.SendEnabled"></a>

### SendEnabled
SendEnabled maps coin denom to a send_enabled status (whether a denom is
sendable).


| Field | Type | Label | Description |
| ----- | ---- | ----- | ----------- |
| `denom` | [string](#string) |  |  |
| `enabled` | [bool](#bool) |  |  |






<a name="cosmos.bank.v1beta1.Supply"></a>

### Supply
Supply represents a struct that passively keeps track of the total supply
amounts in the network.
This message is deprecated now that supply is indexed by denom.


| Field | Type | Label | Description |
| ----- | ---- | ----- | ----------- |
| `total` | [cosmos.base.v1beta1.Coin](#cosmos.base.v1beta1.Coin) | repeated |  |





 <!-- end messages -->

 <!-- end enums -->

 <!-- end HasExtensions -->

 <!-- end services -->



<a name="cosmos/bank/v1beta1/genesis.proto"></a>
<p align="right"><a href="#top">Top</a></p>

## cosmos/bank/v1beta1/genesis.proto



<a name="cosmos.bank.v1beta1.Balance"></a>

### Balance
Balance defines an account address and balance pair used in the bank module's
genesis state.


| Field | Type | Label | Description |
| ----- | ---- | ----- | ----------- |
| `address` | [string](#string) |  | address is the address of the balance holder. |
| `coins` | [cosmos.base.v1beta1.Coin](#cosmos.base.v1beta1.Coin) | repeated | coins defines the different coins this balance holds. |






<a name="cosmos.bank.v1beta1.GenesisState"></a>

### GenesisState
GenesisState defines the bank module's genesis state.


| Field | Type | Label | Description |
| ----- | ---- | ----- | ----------- |
| `params` | [Params](#cosmos.bank.v1beta1.Params) |  | params defines all the paramaters of the module. |
| `balances` | [Balance](#cosmos.bank.v1beta1.Balance) | repeated | balances is an array containing the balances of all the accounts. |
| `supply` | [cosmos.base.v1beta1.Coin](#cosmos.base.v1beta1.Coin) | repeated | supply represents the total supply. If it is left empty, then supply will be calculated based on the provided balances. Otherwise, it will be used to validate that the sum of the balances equals this amount. |
| `denom_metadata` | [Metadata](#cosmos.bank.v1beta1.Metadata) | repeated | denom_metadata defines the metadata of the differents coins. |





 <!-- end messages -->

 <!-- end enums -->

 <!-- end HasExtensions -->

 <!-- end services -->



<a name="cosmos/bank/v1beta1/query.proto"></a>
<p align="right"><a href="#top">Top</a></p>

## cosmos/bank/v1beta1/query.proto



<a name="cosmos.bank.v1beta1.DenomOwner"></a>

### DenomOwner
DenomOwner defines structure representing an account that owns or holds a
particular denominated token. It contains the account address and account
balance of the denominated token.


| Field | Type | Label | Description |
| ----- | ---- | ----- | ----------- |
| `address` | [string](#string) |  | address defines the address that owns a particular denomination. |
| `balance` | [cosmos.base.v1beta1.Coin](#cosmos.base.v1beta1.Coin) |  | balance is the balance of the denominated coin for an account. |






<a name="cosmos.bank.v1beta1.QueryAllBalancesRequest"></a>

### QueryAllBalancesRequest
QueryBalanceRequest is the request type for the Query/AllBalances RPC method.


| Field | Type | Label | Description |
| ----- | ---- | ----- | ----------- |
| `address` | [string](#string) |  | address is the address to query balances for. |
| `pagination` | [cosmos.base.query.v1beta1.PageRequest](#cosmos.base.query.v1beta1.PageRequest) |  | pagination defines an optional pagination for the request. |






<a name="cosmos.bank.v1beta1.QueryAllBalancesResponse"></a>

### QueryAllBalancesResponse
QueryAllBalancesResponse is the response type for the Query/AllBalances RPC
method.


| Field | Type | Label | Description |
| ----- | ---- | ----- | ----------- |
| `balances` | [cosmos.base.v1beta1.Coin](#cosmos.base.v1beta1.Coin) | repeated | balances is the balances of all the coins. |
| `pagination` | [cosmos.base.query.v1beta1.PageResponse](#cosmos.base.query.v1beta1.PageResponse) |  | pagination defines the pagination in the response. |






<a name="cosmos.bank.v1beta1.QueryBalanceRequest"></a>

### QueryBalanceRequest
QueryBalanceRequest is the request type for the Query/Balance RPC method.


| Field | Type | Label | Description |
| ----- | ---- | ----- | ----------- |
| `address` | [string](#string) |  | address is the address to query balances for. |
| `denom` | [string](#string) |  | denom is the coin denom to query balances for. |






<a name="cosmos.bank.v1beta1.QueryBalanceResponse"></a>

### QueryBalanceResponse
QueryBalanceResponse is the response type for the Query/Balance RPC method.


| Field | Type | Label | Description |
| ----- | ---- | ----- | ----------- |
| `balance` | [cosmos.base.v1beta1.Coin](#cosmos.base.v1beta1.Coin) |  | balance is the balance of the coin. |






<a name="cosmos.bank.v1beta1.QueryDenomMetadataRequest"></a>

### QueryDenomMetadataRequest
QueryDenomMetadataRequest is the request type for the Query/DenomMetadata RPC method.


| Field | Type | Label | Description |
| ----- | ---- | ----- | ----------- |
| `denom` | [string](#string) |  | denom is the coin denom to query the metadata for. |






<a name="cosmos.bank.v1beta1.QueryDenomMetadataResponse"></a>

### QueryDenomMetadataResponse
QueryDenomMetadataResponse is the response type for the Query/DenomMetadata RPC
method.


| Field | Type | Label | Description |
| ----- | ---- | ----- | ----------- |
| `metadata` | [Metadata](#cosmos.bank.v1beta1.Metadata) |  | metadata describes and provides all the client information for the requested token. |






<a name="cosmos.bank.v1beta1.QueryDenomOwnersRequest"></a>

### QueryDenomOwnersRequest
QueryDenomOwnersRequest defines the request type for the DenomOwners RPC query,
which queries for a paginated set of all account holders of a particular
denomination.


| Field | Type | Label | Description |
| ----- | ---- | ----- | ----------- |
| `denom` | [string](#string) |  | denom defines the coin denomination to query all account holders for. |
| `pagination` | [cosmos.base.query.v1beta1.PageRequest](#cosmos.base.query.v1beta1.PageRequest) |  | pagination defines an optional pagination for the request. |






<a name="cosmos.bank.v1beta1.QueryDenomOwnersResponse"></a>

### QueryDenomOwnersResponse
QueryDenomOwnersResponse defines the RPC response of a DenomOwners RPC query.


| Field | Type | Label | Description |
| ----- | ---- | ----- | ----------- |
| `denom_owners` | [DenomOwner](#cosmos.bank.v1beta1.DenomOwner) | repeated |  |
| `pagination` | [cosmos.base.query.v1beta1.PageResponse](#cosmos.base.query.v1beta1.PageResponse) |  | pagination defines the pagination in the response. |






<a name="cosmos.bank.v1beta1.QueryDenomsMetadataRequest"></a>

### QueryDenomsMetadataRequest
QueryDenomsMetadataRequest is the request type for the Query/DenomsMetadata RPC method.


| Field | Type | Label | Description |
| ----- | ---- | ----- | ----------- |
| `pagination` | [cosmos.base.query.v1beta1.PageRequest](#cosmos.base.query.v1beta1.PageRequest) |  | pagination defines an optional pagination for the request. |






<a name="cosmos.bank.v1beta1.QueryDenomsMetadataResponse"></a>

### QueryDenomsMetadataResponse
QueryDenomsMetadataResponse is the response type for the Query/DenomsMetadata RPC
method.


| Field | Type | Label | Description |
| ----- | ---- | ----- | ----------- |
| `metadatas` | [Metadata](#cosmos.bank.v1beta1.Metadata) | repeated | metadata provides the client information for all the registered tokens. |
| `pagination` | [cosmos.base.query.v1beta1.PageResponse](#cosmos.base.query.v1beta1.PageResponse) |  | pagination defines the pagination in the response. |






<a name="cosmos.bank.v1beta1.QueryParamsRequest"></a>

### QueryParamsRequest
QueryParamsRequest defines the request type for querying x/bank parameters.






<a name="cosmos.bank.v1beta1.QueryParamsResponse"></a>

### QueryParamsResponse
QueryParamsResponse defines the response type for querying x/bank parameters.


| Field | Type | Label | Description |
| ----- | ---- | ----- | ----------- |
| `params` | [Params](#cosmos.bank.v1beta1.Params) |  |  |






<a name="cosmos.bank.v1beta1.QuerySupplyOfRequest"></a>

### QuerySupplyOfRequest
QuerySupplyOfRequest is the request type for the Query/SupplyOf RPC method.


| Field | Type | Label | Description |
| ----- | ---- | ----- | ----------- |
| `denom` | [string](#string) |  | denom is the coin denom to query balances for. |






<a name="cosmos.bank.v1beta1.QuerySupplyOfResponse"></a>

### QuerySupplyOfResponse
QuerySupplyOfResponse is the response type for the Query/SupplyOf RPC method.


| Field | Type | Label | Description |
| ----- | ---- | ----- | ----------- |
| `amount` | [cosmos.base.v1beta1.Coin](#cosmos.base.v1beta1.Coin) |  | amount is the supply of the coin. |






<a name="cosmos.bank.v1beta1.QueryTotalSupplyRequest"></a>

### QueryTotalSupplyRequest
QueryTotalSupplyRequest is the request type for the Query/TotalSupply RPC
method.


| Field | Type | Label | Description |
| ----- | ---- | ----- | ----------- |
| `pagination` | [cosmos.base.query.v1beta1.PageRequest](#cosmos.base.query.v1beta1.PageRequest) |  | pagination defines an optional pagination for the request. |






<a name="cosmos.bank.v1beta1.QueryTotalSupplyResponse"></a>

### QueryTotalSupplyResponse
QueryTotalSupplyResponse is the response type for the Query/TotalSupply RPC
method


| Field | Type | Label | Description |
| ----- | ---- | ----- | ----------- |
| `supply` | [cosmos.base.v1beta1.Coin](#cosmos.base.v1beta1.Coin) | repeated | supply is the supply of the coins |
| `pagination` | [cosmos.base.query.v1beta1.PageResponse](#cosmos.base.query.v1beta1.PageResponse) |  | pagination defines the pagination in the response. |





 <!-- end messages -->

 <!-- end enums -->

 <!-- end HasExtensions -->


<a name="cosmos.bank.v1beta1.Query"></a>

### Query
Query defines the gRPC querier service.

| Method Name | Request Type | Response Type | Description | HTTP Verb | Endpoint |
| ----------- | ------------ | ------------- | ------------| ------- | -------- |
| `Balance` | [QueryBalanceRequest](#cosmos.bank.v1beta1.QueryBalanceRequest) | [QueryBalanceResponse](#cosmos.bank.v1beta1.QueryBalanceResponse) | Balance queries the balance of a single coin for a single account. | GET|/cosmos/bank/v1beta1/balances/{address}/{denom}|
| `AllBalances` | [QueryAllBalancesRequest](#cosmos.bank.v1beta1.QueryAllBalancesRequest) | [QueryAllBalancesResponse](#cosmos.bank.v1beta1.QueryAllBalancesResponse) | AllBalances queries the balance of all coins for a single account. | GET|/cosmos/bank/v1beta1/balances/{address}|
| `TotalSupply` | [QueryTotalSupplyRequest](#cosmos.bank.v1beta1.QueryTotalSupplyRequest) | [QueryTotalSupplyResponse](#cosmos.bank.v1beta1.QueryTotalSupplyResponse) | TotalSupply queries the total supply of all coins. | GET|/cosmos/bank/v1beta1/supply|
| `SupplyOf` | [QuerySupplyOfRequest](#cosmos.bank.v1beta1.QuerySupplyOfRequest) | [QuerySupplyOfResponse](#cosmos.bank.v1beta1.QuerySupplyOfResponse) | SupplyOf queries the supply of a single coin. | GET|/cosmos/bank/v1beta1/supply/{denom}|
| `Params` | [QueryParamsRequest](#cosmos.bank.v1beta1.QueryParamsRequest) | [QueryParamsResponse](#cosmos.bank.v1beta1.QueryParamsResponse) | Params queries the parameters of x/bank module. | GET|/cosmos/bank/v1beta1/params|
| `DenomMetadata` | [QueryDenomMetadataRequest](#cosmos.bank.v1beta1.QueryDenomMetadataRequest) | [QueryDenomMetadataResponse](#cosmos.bank.v1beta1.QueryDenomMetadataResponse) | DenomsMetadata queries the client metadata of a given coin denomination. | GET|/cosmos/bank/v1beta1/denoms_metadata/{denom}|
| `DenomsMetadata` | [QueryDenomsMetadataRequest](#cosmos.bank.v1beta1.QueryDenomsMetadataRequest) | [QueryDenomsMetadataResponse](#cosmos.bank.v1beta1.QueryDenomsMetadataResponse) | DenomsMetadata queries the client metadata for all registered coin denominations. | GET|/cosmos/bank/v1beta1/denoms_metadata|
| `DenomOwners` | [QueryDenomOwnersRequest](#cosmos.bank.v1beta1.QueryDenomOwnersRequest) | [QueryDenomOwnersResponse](#cosmos.bank.v1beta1.QueryDenomOwnersResponse) | DenomOwners queries for all account addresses that own a particular token denomination. | GET|/cosmos/bank/v1beta1/denom_owners/{denom}|

 <!-- end services -->



<a name="cosmos/bank/v1beta1/tx.proto"></a>
<p align="right"><a href="#top">Top</a></p>

## cosmos/bank/v1beta1/tx.proto



<a name="cosmos.bank.v1beta1.MsgMultiSend"></a>

### MsgMultiSend
MsgMultiSend represents an arbitrary multi-in, multi-out send message.


| Field | Type | Label | Description |
| ----- | ---- | ----- | ----------- |
| `inputs` | [Input](#cosmos.bank.v1beta1.Input) | repeated |  |
| `outputs` | [Output](#cosmos.bank.v1beta1.Output) | repeated |  |






<a name="cosmos.bank.v1beta1.MsgMultiSendResponse"></a>

### MsgMultiSendResponse
MsgMultiSendResponse defines the Msg/MultiSend response type.






<a name="cosmos.bank.v1beta1.MsgSend"></a>

### MsgSend
MsgSend represents a message to send coins from one account to another.


| Field | Type | Label | Description |
| ----- | ---- | ----- | ----------- |
| `from_address` | [string](#string) |  |  |
| `to_address` | [string](#string) |  |  |
| `amount` | [cosmos.base.v1beta1.Coin](#cosmos.base.v1beta1.Coin) | repeated |  |






<a name="cosmos.bank.v1beta1.MsgSendResponse"></a>

### MsgSendResponse
MsgSendResponse defines the Msg/Send response type.





 <!-- end messages -->

 <!-- end enums -->

 <!-- end HasExtensions -->


<a name="cosmos.bank.v1beta1.Msg"></a>

### Msg
Msg defines the bank Msg service.

| Method Name | Request Type | Response Type | Description | HTTP Verb | Endpoint |
| ----------- | ------------ | ------------- | ------------| ------- | -------- |
| `Send` | [MsgSend](#cosmos.bank.v1beta1.MsgSend) | [MsgSendResponse](#cosmos.bank.v1beta1.MsgSendResponse) | Send defines a method for sending coins from one account to another account. | |
| `MultiSend` | [MsgMultiSend](#cosmos.bank.v1beta1.MsgMultiSend) | [MsgMultiSendResponse](#cosmos.bank.v1beta1.MsgMultiSendResponse) | MultiSend defines a method for sending coins from some accounts to other accounts. | |

 <!-- end services -->



<a name="cosmos/base/kv/v1beta1/kv.proto"></a>
<p align="right"><a href="#top">Top</a></p>

## cosmos/base/kv/v1beta1/kv.proto



<a name="cosmos.base.kv.v1beta1.Pair"></a>

### Pair
Pair defines a key/value bytes tuple.


| Field | Type | Label | Description |
| ----- | ---- | ----- | ----------- |
| `key` | [bytes](#bytes) |  |  |
| `value` | [bytes](#bytes) |  |  |






<a name="cosmos.base.kv.v1beta1.Pairs"></a>

### Pairs
Pairs defines a repeated slice of Pair objects.


| Field | Type | Label | Description |
| ----- | ---- | ----- | ----------- |
| `pairs` | [Pair](#cosmos.base.kv.v1beta1.Pair) | repeated |  |





 <!-- end messages -->

 <!-- end enums -->

 <!-- end HasExtensions -->

 <!-- end services -->



<a name="cosmos/base/reflection/v1beta1/reflection.proto"></a>
<p align="right"><a href="#top">Top</a></p>

## cosmos/base/reflection/v1beta1/reflection.proto



<a name="cosmos.base.reflection.v1beta1.ListAllInterfacesRequest"></a>

### ListAllInterfacesRequest
ListAllInterfacesRequest is the request type of the ListAllInterfaces RPC.






<a name="cosmos.base.reflection.v1beta1.ListAllInterfacesResponse"></a>

### ListAllInterfacesResponse
ListAllInterfacesResponse is the response type of the ListAllInterfaces RPC.


| Field | Type | Label | Description |
| ----- | ---- | ----- | ----------- |
| `interface_names` | [string](#string) | repeated | interface_names is an array of all the registered interfaces. |






<a name="cosmos.base.reflection.v1beta1.ListImplementationsRequest"></a>

### ListImplementationsRequest
ListImplementationsRequest is the request type of the ListImplementations
RPC.


| Field | Type | Label | Description |
| ----- | ---- | ----- | ----------- |
| `interface_name` | [string](#string) |  | interface_name defines the interface to query the implementations for. |






<a name="cosmos.base.reflection.v1beta1.ListImplementationsResponse"></a>

### ListImplementationsResponse
ListImplementationsResponse is the response type of the ListImplementations
RPC.


| Field | Type | Label | Description |
| ----- | ---- | ----- | ----------- |
| `implementation_message_names` | [string](#string) | repeated |  |





 <!-- end messages -->

 <!-- end enums -->

 <!-- end HasExtensions -->


<a name="cosmos.base.reflection.v1beta1.ReflectionService"></a>

### ReflectionService
ReflectionService defines a service for interface reflection.

| Method Name | Request Type | Response Type | Description | HTTP Verb | Endpoint |
| ----------- | ------------ | ------------- | ------------| ------- | -------- |
| `ListAllInterfaces` | [ListAllInterfacesRequest](#cosmos.base.reflection.v1beta1.ListAllInterfacesRequest) | [ListAllInterfacesResponse](#cosmos.base.reflection.v1beta1.ListAllInterfacesResponse) | ListAllInterfaces lists all the interfaces registered in the interface registry. | GET|/cosmos/base/reflection/v1beta1/interfaces|
| `ListImplementations` | [ListImplementationsRequest](#cosmos.base.reflection.v1beta1.ListImplementationsRequest) | [ListImplementationsResponse](#cosmos.base.reflection.v1beta1.ListImplementationsResponse) | ListImplementations list all the concrete types that implement a given interface. | GET|/cosmos/base/reflection/v1beta1/interfaces/{interface_name}/implementations|

 <!-- end services -->



<a name="cosmos/base/reflection/v2alpha1/reflection.proto"></a>
<p align="right"><a href="#top">Top</a></p>

## cosmos/base/reflection/v2alpha1/reflection.proto



<a name="cosmos.base.reflection.v2alpha1.AppDescriptor"></a>

### AppDescriptor
AppDescriptor describes a cosmos-sdk based application


| Field | Type | Label | Description |
| ----- | ---- | ----- | ----------- |
| `authn` | [AuthnDescriptor](#cosmos.base.reflection.v2alpha1.AuthnDescriptor) |  | AuthnDescriptor provides information on how to authenticate transactions on the application NOTE: experimental and subject to change in future releases. |
| `chain` | [ChainDescriptor](#cosmos.base.reflection.v2alpha1.ChainDescriptor) |  | chain provides the chain descriptor |
| `codec` | [CodecDescriptor](#cosmos.base.reflection.v2alpha1.CodecDescriptor) |  | codec provides metadata information regarding codec related types |
| `configuration` | [ConfigurationDescriptor](#cosmos.base.reflection.v2alpha1.ConfigurationDescriptor) |  | configuration provides metadata information regarding the sdk.Config type |
| `query_services` | [QueryServicesDescriptor](#cosmos.base.reflection.v2alpha1.QueryServicesDescriptor) |  | query_services provides metadata information regarding the available queriable endpoints |
| `tx` | [TxDescriptor](#cosmos.base.reflection.v2alpha1.TxDescriptor) |  | tx provides metadata information regarding how to send transactions to the given application |






<a name="cosmos.base.reflection.v2alpha1.AuthnDescriptor"></a>

### AuthnDescriptor
AuthnDescriptor provides information on how to sign transactions without relying
on the online RPCs GetTxMetadata and CombineUnsignedTxAndSignatures


| Field | Type | Label | Description |
| ----- | ---- | ----- | ----------- |
| `sign_modes` | [SigningModeDescriptor](#cosmos.base.reflection.v2alpha1.SigningModeDescriptor) | repeated | sign_modes defines the supported signature algorithm |






<a name="cosmos.base.reflection.v2alpha1.ChainDescriptor"></a>

### ChainDescriptor
ChainDescriptor describes chain information of the application


| Field | Type | Label | Description |
| ----- | ---- | ----- | ----------- |
| `id` | [string](#string) |  | id is the chain id |






<a name="cosmos.base.reflection.v2alpha1.CodecDescriptor"></a>

### CodecDescriptor
CodecDescriptor describes the registered interfaces and provides metadata information on the types


| Field | Type | Label | Description |
| ----- | ---- | ----- | ----------- |
| `interfaces` | [InterfaceDescriptor](#cosmos.base.reflection.v2alpha1.InterfaceDescriptor) | repeated | interfaces is a list of the registerted interfaces descriptors |






<a name="cosmos.base.reflection.v2alpha1.ConfigurationDescriptor"></a>

### ConfigurationDescriptor
ConfigurationDescriptor contains metadata information on the sdk.Config


| Field | Type | Label | Description |
| ----- | ---- | ----- | ----------- |
| `bech32_account_address_prefix` | [string](#string) |  | bech32_account_address_prefix is the account address prefix |






<a name="cosmos.base.reflection.v2alpha1.GetAuthnDescriptorRequest"></a>

### GetAuthnDescriptorRequest
GetAuthnDescriptorRequest is the request used for the GetAuthnDescriptor RPC






<a name="cosmos.base.reflection.v2alpha1.GetAuthnDescriptorResponse"></a>

### GetAuthnDescriptorResponse
GetAuthnDescriptorResponse is the response returned by the GetAuthnDescriptor RPC


| Field | Type | Label | Description |
| ----- | ---- | ----- | ----------- |
| `authn` | [AuthnDescriptor](#cosmos.base.reflection.v2alpha1.AuthnDescriptor) |  | authn describes how to authenticate to the application when sending transactions |






<a name="cosmos.base.reflection.v2alpha1.GetChainDescriptorRequest"></a>

### GetChainDescriptorRequest
GetChainDescriptorRequest is the request used for the GetChainDescriptor RPC






<a name="cosmos.base.reflection.v2alpha1.GetChainDescriptorResponse"></a>

### GetChainDescriptorResponse
GetChainDescriptorResponse is the response returned by the GetChainDescriptor RPC


| Field | Type | Label | Description |
| ----- | ---- | ----- | ----------- |
| `chain` | [ChainDescriptor](#cosmos.base.reflection.v2alpha1.ChainDescriptor) |  | chain describes application chain information |






<a name="cosmos.base.reflection.v2alpha1.GetCodecDescriptorRequest"></a>

### GetCodecDescriptorRequest
GetCodecDescriptorRequest is the request used for the GetCodecDescriptor RPC






<a name="cosmos.base.reflection.v2alpha1.GetCodecDescriptorResponse"></a>

### GetCodecDescriptorResponse
GetCodecDescriptorResponse is the response returned by the GetCodecDescriptor RPC


| Field | Type | Label | Description |
| ----- | ---- | ----- | ----------- |
| `codec` | [CodecDescriptor](#cosmos.base.reflection.v2alpha1.CodecDescriptor) |  | codec describes the application codec such as registered interfaces and implementations |






<a name="cosmos.base.reflection.v2alpha1.GetConfigurationDescriptorRequest"></a>

### GetConfigurationDescriptorRequest
GetConfigurationDescriptorRequest is the request used for the GetConfigurationDescriptor RPC






<a name="cosmos.base.reflection.v2alpha1.GetConfigurationDescriptorResponse"></a>

### GetConfigurationDescriptorResponse
GetConfigurationDescriptorResponse is the response returned by the GetConfigurationDescriptor RPC


| Field | Type | Label | Description |
| ----- | ---- | ----- | ----------- |
| `config` | [ConfigurationDescriptor](#cosmos.base.reflection.v2alpha1.ConfigurationDescriptor) |  | config describes the application's sdk.Config |






<a name="cosmos.base.reflection.v2alpha1.GetQueryServicesDescriptorRequest"></a>

### GetQueryServicesDescriptorRequest
GetQueryServicesDescriptorRequest is the request used for the GetQueryServicesDescriptor RPC






<a name="cosmos.base.reflection.v2alpha1.GetQueryServicesDescriptorResponse"></a>

### GetQueryServicesDescriptorResponse
GetQueryServicesDescriptorResponse is the response returned by the GetQueryServicesDescriptor RPC


| Field | Type | Label | Description |
| ----- | ---- | ----- | ----------- |
| `queries` | [QueryServicesDescriptor](#cosmos.base.reflection.v2alpha1.QueryServicesDescriptor) |  | queries provides information on the available queryable services |






<a name="cosmos.base.reflection.v2alpha1.GetTxDescriptorRequest"></a>

### GetTxDescriptorRequest
GetTxDescriptorRequest is the request used for the GetTxDescriptor RPC






<a name="cosmos.base.reflection.v2alpha1.GetTxDescriptorResponse"></a>

### GetTxDescriptorResponse
GetTxDescriptorResponse is the response returned by the GetTxDescriptor RPC


| Field | Type | Label | Description |
| ----- | ---- | ----- | ----------- |
| `tx` | [TxDescriptor](#cosmos.base.reflection.v2alpha1.TxDescriptor) |  | tx provides information on msgs that can be forwarded to the application alongside the accepted transaction protobuf type |






<a name="cosmos.base.reflection.v2alpha1.InterfaceAcceptingMessageDescriptor"></a>

### InterfaceAcceptingMessageDescriptor
InterfaceAcceptingMessageDescriptor describes a protobuf message which contains
an interface represented as a google.protobuf.Any


| Field | Type | Label | Description |
| ----- | ---- | ----- | ----------- |
| `fullname` | [string](#string) |  | fullname is the protobuf fullname of the type containing the interface |
| `field_descriptor_names` | [string](#string) | repeated | field_descriptor_names is a list of the protobuf name (not fullname) of the field which contains the interface as google.protobuf.Any (the interface is the same, but it can be in multiple fields of the same proto message) |






<a name="cosmos.base.reflection.v2alpha1.InterfaceDescriptor"></a>

### InterfaceDescriptor
InterfaceDescriptor describes the implementation of an interface


| Field | Type | Label | Description |
| ----- | ---- | ----- | ----------- |
| `fullname` | [string](#string) |  | fullname is the name of the interface |
| `interface_accepting_messages` | [InterfaceAcceptingMessageDescriptor](#cosmos.base.reflection.v2alpha1.InterfaceAcceptingMessageDescriptor) | repeated | interface_accepting_messages contains information regarding the proto messages which contain the interface as google.protobuf.Any field |
| `interface_implementers` | [InterfaceImplementerDescriptor](#cosmos.base.reflection.v2alpha1.InterfaceImplementerDescriptor) | repeated | interface_implementers is a list of the descriptors of the interface implementers |






<a name="cosmos.base.reflection.v2alpha1.InterfaceImplementerDescriptor"></a>

### InterfaceImplementerDescriptor
InterfaceImplementerDescriptor describes an interface implementer


| Field | Type | Label | Description |
| ----- | ---- | ----- | ----------- |
| `fullname` | [string](#string) |  | fullname is the protobuf queryable name of the interface implementer |
| `type_url` | [string](#string) |  | type_url defines the type URL used when marshalling the type as any this is required so we can provide type safe google.protobuf.Any marshalling and unmarshalling, making sure that we don't accept just 'any' type in our interface fields |






<a name="cosmos.base.reflection.v2alpha1.MsgDescriptor"></a>

### MsgDescriptor
MsgDescriptor describes a cosmos-sdk message that can be delivered with a transaction


| Field | Type | Label | Description |
| ----- | ---- | ----- | ----------- |
| `msg_type_url` | [string](#string) |  | msg_type_url contains the TypeURL of a sdk.Msg. |






<a name="cosmos.base.reflection.v2alpha1.QueryMethodDescriptor"></a>

### QueryMethodDescriptor
QueryMethodDescriptor describes a queryable method of a query service
no other info is provided beside method name and tendermint queryable path
because it would be redundant with the grpc reflection service


| Field | Type | Label | Description |
| ----- | ---- | ----- | ----------- |
| `name` | [string](#string) |  | name is the protobuf name (not fullname) of the method |
| `full_query_path` | [string](#string) |  | full_query_path is the path that can be used to query this method via tendermint abci.Query |






<a name="cosmos.base.reflection.v2alpha1.QueryServiceDescriptor"></a>

### QueryServiceDescriptor
QueryServiceDescriptor describes a cosmos-sdk queryable service


| Field | Type | Label | Description |
| ----- | ---- | ----- | ----------- |
| `fullname` | [string](#string) |  | fullname is the protobuf fullname of the service descriptor |
| `is_module` | [bool](#bool) |  | is_module describes if this service is actually exposed by an application's module |
| `methods` | [QueryMethodDescriptor](#cosmos.base.reflection.v2alpha1.QueryMethodDescriptor) | repeated | methods provides a list of query service methods |






<a name="cosmos.base.reflection.v2alpha1.QueryServicesDescriptor"></a>

### QueryServicesDescriptor
QueryServicesDescriptor contains the list of cosmos-sdk queriable services


| Field | Type | Label | Description |
| ----- | ---- | ----- | ----------- |
| `query_services` | [QueryServiceDescriptor](#cosmos.base.reflection.v2alpha1.QueryServiceDescriptor) | repeated | query_services is a list of cosmos-sdk QueryServiceDescriptor |






<a name="cosmos.base.reflection.v2alpha1.SigningModeDescriptor"></a>

### SigningModeDescriptor
SigningModeDescriptor provides information on a signing flow of the application
NOTE(fdymylja): here we could go as far as providing an entire flow on how
to sign a message given a SigningModeDescriptor, but it's better to think about
this another time


| Field | Type | Label | Description |
| ----- | ---- | ----- | ----------- |
| `name` | [string](#string) |  | name defines the unique name of the signing mode |
| `number` | [int32](#int32) |  | number is the unique int32 identifier for the sign_mode enum |
| `authn_info_provider_method_fullname` | [string](#string) |  | authn_info_provider_method_fullname defines the fullname of the method to call to get the metadata required to authenticate using the provided sign_modes |






<a name="cosmos.base.reflection.v2alpha1.TxDescriptor"></a>

### TxDescriptor
TxDescriptor describes the accepted transaction type


| Field | Type | Label | Description |
| ----- | ---- | ----- | ----------- |
| `fullname` | [string](#string) |  | fullname is the protobuf fullname of the raw transaction type (for instance the tx.Tx type) it is not meant to support polymorphism of transaction types, it is supposed to be used by reflection clients to understand if they can handle a specific transaction type in an application. |
| `msgs` | [MsgDescriptor](#cosmos.base.reflection.v2alpha1.MsgDescriptor) | repeated | msgs lists the accepted application messages (sdk.Msg) |





 <!-- end messages -->

 <!-- end enums -->

 <!-- end HasExtensions -->


<a name="cosmos.base.reflection.v2alpha1.ReflectionService"></a>

### ReflectionService
ReflectionService defines a service for application reflection.

| Method Name | Request Type | Response Type | Description | HTTP Verb | Endpoint |
| ----------- | ------------ | ------------- | ------------| ------- | -------- |
| `GetAuthnDescriptor` | [GetAuthnDescriptorRequest](#cosmos.base.reflection.v2alpha1.GetAuthnDescriptorRequest) | [GetAuthnDescriptorResponse](#cosmos.base.reflection.v2alpha1.GetAuthnDescriptorResponse) | GetAuthnDescriptor returns information on how to authenticate transactions in the application NOTE: this RPC is still experimental and might be subject to breaking changes or removal in future releases of the cosmos-sdk. | GET|/cosmos/base/reflection/v1beta1/app_descriptor/authn|
| `GetChainDescriptor` | [GetChainDescriptorRequest](#cosmos.base.reflection.v2alpha1.GetChainDescriptorRequest) | [GetChainDescriptorResponse](#cosmos.base.reflection.v2alpha1.GetChainDescriptorResponse) | GetChainDescriptor returns the description of the chain | GET|/cosmos/base/reflection/v1beta1/app_descriptor/chain|
| `GetCodecDescriptor` | [GetCodecDescriptorRequest](#cosmos.base.reflection.v2alpha1.GetCodecDescriptorRequest) | [GetCodecDescriptorResponse](#cosmos.base.reflection.v2alpha1.GetCodecDescriptorResponse) | GetCodecDescriptor returns the descriptor of the codec of the application | GET|/cosmos/base/reflection/v1beta1/app_descriptor/codec|
| `GetConfigurationDescriptor` | [GetConfigurationDescriptorRequest](#cosmos.base.reflection.v2alpha1.GetConfigurationDescriptorRequest) | [GetConfigurationDescriptorResponse](#cosmos.base.reflection.v2alpha1.GetConfigurationDescriptorResponse) | GetConfigurationDescriptor returns the descriptor for the sdk.Config of the application | GET|/cosmos/base/reflection/v1beta1/app_descriptor/configuration|
| `GetQueryServicesDescriptor` | [GetQueryServicesDescriptorRequest](#cosmos.base.reflection.v2alpha1.GetQueryServicesDescriptorRequest) | [GetQueryServicesDescriptorResponse](#cosmos.base.reflection.v2alpha1.GetQueryServicesDescriptorResponse) | GetQueryServicesDescriptor returns the available gRPC queryable services of the application | GET|/cosmos/base/reflection/v1beta1/app_descriptor/query_services|
| `GetTxDescriptor` | [GetTxDescriptorRequest](#cosmos.base.reflection.v2alpha1.GetTxDescriptorRequest) | [GetTxDescriptorResponse](#cosmos.base.reflection.v2alpha1.GetTxDescriptorResponse) | GetTxDescriptor returns information on the used transaction object and available msgs that can be used | GET|/cosmos/base/reflection/v1beta1/app_descriptor/tx_descriptor|

 <!-- end services -->



<a name="cosmos/base/snapshots/v1beta1/snapshot.proto"></a>
<p align="right"><a href="#top">Top</a></p>

## cosmos/base/snapshots/v1beta1/snapshot.proto



<a name="cosmos.base.snapshots.v1beta1.Metadata"></a>

### Metadata
Metadata contains SDK-specific snapshot metadata.


| Field | Type | Label | Description |
| ----- | ---- | ----- | ----------- |
| `chunk_hashes` | [bytes](#bytes) | repeated | SHA-256 chunk hashes |






<a name="cosmos.base.snapshots.v1beta1.Snapshot"></a>

### Snapshot
Snapshot contains Tendermint state sync snapshot info.


| Field | Type | Label | Description |
| ----- | ---- | ----- | ----------- |
| `height` | [uint64](#uint64) |  |  |
| `format` | [uint32](#uint32) |  |  |
| `chunks` | [uint32](#uint32) |  |  |
| `hash` | [bytes](#bytes) |  |  |
| `metadata` | [Metadata](#cosmos.base.snapshots.v1beta1.Metadata) |  |  |





 <!-- end messages -->

 <!-- end enums -->

 <!-- end HasExtensions -->

 <!-- end services -->



<a name="cosmos/base/store/v1beta1/commit_info.proto"></a>
<p align="right"><a href="#top">Top</a></p>

## cosmos/base/store/v1beta1/commit_info.proto



<a name="cosmos.base.store.v1beta1.CommitID"></a>

### CommitID
CommitID defines the committment information when a specific store is
committed.


| Field | Type | Label | Description |
| ----- | ---- | ----- | ----------- |
| `version` | [int64](#int64) |  |  |
| `hash` | [bytes](#bytes) |  |  |






<a name="cosmos.base.store.v1beta1.CommitInfo"></a>

### CommitInfo
CommitInfo defines commit information used by the multi-store when committing
a version/height.


| Field | Type | Label | Description |
| ----- | ---- | ----- | ----------- |
| `version` | [int64](#int64) |  |  |
| `store_infos` | [StoreInfo](#cosmos.base.store.v1beta1.StoreInfo) | repeated |  |






<a name="cosmos.base.store.v1beta1.StoreInfo"></a>

### StoreInfo
StoreInfo defines store-specific commit information. It contains a reference
between a store name and the commit ID.


| Field | Type | Label | Description |
| ----- | ---- | ----- | ----------- |
| `name` | [string](#string) |  |  |
| `commit_id` | [CommitID](#cosmos.base.store.v1beta1.CommitID) |  |  |





 <!-- end messages -->

 <!-- end enums -->

 <!-- end HasExtensions -->

 <!-- end services -->



<a name="cosmos/base/store/v1beta1/listening.proto"></a>
<p align="right"><a href="#top">Top</a></p>

## cosmos/base/store/v1beta1/listening.proto



<a name="cosmos.base.store.v1beta1.StoreKVPair"></a>

### StoreKVPair
StoreKVPair is a KVStore KVPair used for listening to state changes (Sets and Deletes)
It optionally includes the StoreKey for the originating KVStore and a Boolean flag to distinguish between Sets and
Deletes


| Field | Type | Label | Description |
| ----- | ---- | ----- | ----------- |
| `store_key` | [string](#string) |  | the store key for the KVStore this pair originates from |
| `delete` | [bool](#bool) |  | true indicates a delete operation, false indicates a set operation |
| `key` | [bytes](#bytes) |  |  |
| `value` | [bytes](#bytes) |  |  |





 <!-- end messages -->

 <!-- end enums -->

 <!-- end HasExtensions -->

 <!-- end services -->



<a name="cosmos/base/store/v1beta1/snapshot.proto"></a>
<p align="right"><a href="#top">Top</a></p>

## cosmos/base/store/v1beta1/snapshot.proto



<a name="cosmos.base.store.v1beta1.SnapshotIAVLItem"></a>

### SnapshotIAVLItem
SnapshotIAVLItem is an exported IAVL node.


| Field | Type | Label | Description |
| ----- | ---- | ----- | ----------- |
| `key` | [bytes](#bytes) |  |  |
| `value` | [bytes](#bytes) |  |  |
| `version` | [int64](#int64) |  |  |
| `height` | [int32](#int32) |  |  |






<a name="cosmos.base.store.v1beta1.SnapshotItem"></a>

### SnapshotItem
SnapshotItem is an item contained in a rootmulti.Store snapshot.


| Field | Type | Label | Description |
| ----- | ---- | ----- | ----------- |
| `store` | [SnapshotStoreItem](#cosmos.base.store.v1beta1.SnapshotStoreItem) |  |  |
| `iavl` | [SnapshotIAVLItem](#cosmos.base.store.v1beta1.SnapshotIAVLItem) |  |  |






<a name="cosmos.base.store.v1beta1.SnapshotStoreItem"></a>

### SnapshotStoreItem
SnapshotStoreItem contains metadata about a snapshotted store.


| Field | Type | Label | Description |
| ----- | ---- | ----- | ----------- |
| `name` | [string](#string) |  |  |





 <!-- end messages -->

 <!-- end enums -->

 <!-- end HasExtensions -->

 <!-- end services -->



<a name="cosmos/base/tendermint/v1beta1/query.proto"></a>
<p align="right"><a href="#top">Top</a></p>

## cosmos/base/tendermint/v1beta1/query.proto



<a name="cosmos.base.tendermint.v1beta1.GetBlockByHeightRequest"></a>

### GetBlockByHeightRequest
GetBlockByHeightRequest is the request type for the Query/GetBlockByHeight RPC method.


| Field | Type | Label | Description |
| ----- | ---- | ----- | ----------- |
| `height` | [int64](#int64) |  |  |






<a name="cosmos.base.tendermint.v1beta1.GetBlockByHeightResponse"></a>

### GetBlockByHeightResponse
GetBlockByHeightResponse is the response type for the Query/GetBlockByHeight RPC method.


| Field | Type | Label | Description |
| ----- | ---- | ----- | ----------- |
| `block_id` | [tendermint.types.BlockID](#tendermint.types.BlockID) |  |  |
| `block` | [tendermint.types.Block](#tendermint.types.Block) |  |  |






<a name="cosmos.base.tendermint.v1beta1.GetLatestBlockRequest"></a>

### GetLatestBlockRequest
GetLatestBlockRequest is the request type for the Query/GetLatestBlock RPC method.






<a name="cosmos.base.tendermint.v1beta1.GetLatestBlockResponse"></a>

### GetLatestBlockResponse
GetLatestBlockResponse is the response type for the Query/GetLatestBlock RPC method.


| Field | Type | Label | Description |
| ----- | ---- | ----- | ----------- |
| `block_id` | [tendermint.types.BlockID](#tendermint.types.BlockID) |  |  |
| `block` | [tendermint.types.Block](#tendermint.types.Block) |  |  |






<a name="cosmos.base.tendermint.v1beta1.GetLatestValidatorSetRequest"></a>

### GetLatestValidatorSetRequest
GetLatestValidatorSetRequest is the request type for the Query/GetValidatorSetByHeight RPC method.


| Field | Type | Label | Description |
| ----- | ---- | ----- | ----------- |
| `pagination` | [cosmos.base.query.v1beta1.PageRequest](#cosmos.base.query.v1beta1.PageRequest) |  | pagination defines an pagination for the request. |






<a name="cosmos.base.tendermint.v1beta1.GetLatestValidatorSetResponse"></a>

### GetLatestValidatorSetResponse
GetLatestValidatorSetResponse is the response type for the Query/GetValidatorSetByHeight RPC method.


| Field | Type | Label | Description |
| ----- | ---- | ----- | ----------- |
| `block_height` | [int64](#int64) |  |  |
| `validators` | [Validator](#cosmos.base.tendermint.v1beta1.Validator) | repeated |  |
| `pagination` | [cosmos.base.query.v1beta1.PageResponse](#cosmos.base.query.v1beta1.PageResponse) |  | pagination defines an pagination for the response. |






<a name="cosmos.base.tendermint.v1beta1.GetNodeInfoRequest"></a>

### GetNodeInfoRequest
GetNodeInfoRequest is the request type for the Query/GetNodeInfo RPC method.






<a name="cosmos.base.tendermint.v1beta1.GetNodeInfoResponse"></a>

### GetNodeInfoResponse
GetNodeInfoResponse is the request type for the Query/GetNodeInfo RPC method.


| Field | Type | Label | Description |
| ----- | ---- | ----- | ----------- |
| `default_node_info` | [tendermint.p2p.DefaultNodeInfo](#tendermint.p2p.DefaultNodeInfo) |  |  |
| `application_version` | [VersionInfo](#cosmos.base.tendermint.v1beta1.VersionInfo) |  |  |






<a name="cosmos.base.tendermint.v1beta1.GetSyncingRequest"></a>

### GetSyncingRequest
GetSyncingRequest is the request type for the Query/GetSyncing RPC method.






<a name="cosmos.base.tendermint.v1beta1.GetSyncingResponse"></a>

### GetSyncingResponse
GetSyncingResponse is the response type for the Query/GetSyncing RPC method.


| Field | Type | Label | Description |
| ----- | ---- | ----- | ----------- |
| `syncing` | [bool](#bool) |  |  |






<a name="cosmos.base.tendermint.v1beta1.GetValidatorSetByHeightRequest"></a>

### GetValidatorSetByHeightRequest
GetValidatorSetByHeightRequest is the request type for the Query/GetValidatorSetByHeight RPC method.


| Field | Type | Label | Description |
| ----- | ---- | ----- | ----------- |
| `height` | [int64](#int64) |  |  |
| `pagination` | [cosmos.base.query.v1beta1.PageRequest](#cosmos.base.query.v1beta1.PageRequest) |  | pagination defines an pagination for the request. |






<a name="cosmos.base.tendermint.v1beta1.GetValidatorSetByHeightResponse"></a>

### GetValidatorSetByHeightResponse
GetValidatorSetByHeightResponse is the response type for the Query/GetValidatorSetByHeight RPC method.


| Field | Type | Label | Description |
| ----- | ---- | ----- | ----------- |
| `block_height` | [int64](#int64) |  |  |
| `validators` | [Validator](#cosmos.base.tendermint.v1beta1.Validator) | repeated |  |
| `pagination` | [cosmos.base.query.v1beta1.PageResponse](#cosmos.base.query.v1beta1.PageResponse) |  | pagination defines an pagination for the response. |






<a name="cosmos.base.tendermint.v1beta1.Module"></a>

### Module
Module is the type for VersionInfo


| Field | Type | Label | Description |
| ----- | ---- | ----- | ----------- |
| `path` | [string](#string) |  | module path |
| `version` | [string](#string) |  | module version |
| `sum` | [string](#string) |  | checksum |






<a name="cosmos.base.tendermint.v1beta1.Validator"></a>

### Validator
Validator is the type for the validator-set.


| Field | Type | Label | Description |
| ----- | ---- | ----- | ----------- |
| `address` | [string](#string) |  |  |
| `pub_key` | [google.protobuf.Any](#google.protobuf.Any) |  |  |
| `voting_power` | [int64](#int64) |  |  |
| `proposer_priority` | [int64](#int64) |  |  |






<a name="cosmos.base.tendermint.v1beta1.VersionInfo"></a>

### VersionInfo
VersionInfo is the type for the GetNodeInfoResponse message.


| Field | Type | Label | Description |
| ----- | ---- | ----- | ----------- |
| `name` | [string](#string) |  |  |
| `app_name` | [string](#string) |  |  |
| `version` | [string](#string) |  |  |
| `git_commit` | [string](#string) |  |  |
| `build_tags` | [string](#string) |  |  |
| `go_version` | [string](#string) |  |  |
| `build_deps` | [Module](#cosmos.base.tendermint.v1beta1.Module) | repeated |  |
| `cosmos_sdk_version` | [string](#string) |  |  |





 <!-- end messages -->

 <!-- end enums -->

 <!-- end HasExtensions -->


<a name="cosmos.base.tendermint.v1beta1.Service"></a>

### Service
Service defines the gRPC querier service for tendermint queries.

| Method Name | Request Type | Response Type | Description | HTTP Verb | Endpoint |
| ----------- | ------------ | ------------- | ------------| ------- | -------- |
| `GetNodeInfo` | [GetNodeInfoRequest](#cosmos.base.tendermint.v1beta1.GetNodeInfoRequest) | [GetNodeInfoResponse](#cosmos.base.tendermint.v1beta1.GetNodeInfoResponse) | GetNodeInfo queries the current node info. | GET|/cosmos/base/tendermint/v1beta1/node_info|
| `GetSyncing` | [GetSyncingRequest](#cosmos.base.tendermint.v1beta1.GetSyncingRequest) | [GetSyncingResponse](#cosmos.base.tendermint.v1beta1.GetSyncingResponse) | GetSyncing queries node syncing. | GET|/cosmos/base/tendermint/v1beta1/syncing|
| `GetLatestBlock` | [GetLatestBlockRequest](#cosmos.base.tendermint.v1beta1.GetLatestBlockRequest) | [GetLatestBlockResponse](#cosmos.base.tendermint.v1beta1.GetLatestBlockResponse) | GetLatestBlock returns the latest block. | GET|/cosmos/base/tendermint/v1beta1/blocks/latest|
| `GetBlockByHeight` | [GetBlockByHeightRequest](#cosmos.base.tendermint.v1beta1.GetBlockByHeightRequest) | [GetBlockByHeightResponse](#cosmos.base.tendermint.v1beta1.GetBlockByHeightResponse) | GetBlockByHeight queries block for given height. | GET|/cosmos/base/tendermint/v1beta1/blocks/{height}|
| `GetLatestValidatorSet` | [GetLatestValidatorSetRequest](#cosmos.base.tendermint.v1beta1.GetLatestValidatorSetRequest) | [GetLatestValidatorSetResponse](#cosmos.base.tendermint.v1beta1.GetLatestValidatorSetResponse) | GetLatestValidatorSet queries latest validator-set. | GET|/cosmos/base/tendermint/v1beta1/validatorsets/latest|
| `GetValidatorSetByHeight` | [GetValidatorSetByHeightRequest](#cosmos.base.tendermint.v1beta1.GetValidatorSetByHeightRequest) | [GetValidatorSetByHeightResponse](#cosmos.base.tendermint.v1beta1.GetValidatorSetByHeightResponse) | GetValidatorSetByHeight queries validator-set at a given height. | GET|/cosmos/base/tendermint/v1beta1/validatorsets/{height}|

 <!-- end services -->



<a name="cosmos/capability/v1beta1/capability.proto"></a>
<p align="right"><a href="#top">Top</a></p>

## cosmos/capability/v1beta1/capability.proto



<a name="cosmos.capability.v1beta1.Capability"></a>

### Capability
Capability defines an implementation of an object capability. The index
provided to a Capability must be globally unique.


| Field | Type | Label | Description |
| ----- | ---- | ----- | ----------- |
| `index` | [uint64](#uint64) |  |  |






<a name="cosmos.capability.v1beta1.CapabilityOwners"></a>

### CapabilityOwners
CapabilityOwners defines a set of owners of a single Capability. The set of
owners must be unique.


| Field | Type | Label | Description |
| ----- | ---- | ----- | ----------- |
| `owners` | [Owner](#cosmos.capability.v1beta1.Owner) | repeated |  |






<a name="cosmos.capability.v1beta1.Owner"></a>

### Owner
Owner defines a single capability owner. An owner is defined by the name of
capability and the module name.


| Field | Type | Label | Description |
| ----- | ---- | ----- | ----------- |
| `module` | [string](#string) |  |  |
| `name` | [string](#string) |  |  |





 <!-- end messages -->

 <!-- end enums -->

 <!-- end HasExtensions -->

 <!-- end services -->



<a name="cosmos/capability/v1beta1/genesis.proto"></a>
<p align="right"><a href="#top">Top</a></p>

## cosmos/capability/v1beta1/genesis.proto



<a name="cosmos.capability.v1beta1.GenesisOwners"></a>

### GenesisOwners
GenesisOwners defines the capability owners with their corresponding index.


| Field | Type | Label | Description |
| ----- | ---- | ----- | ----------- |
| `index` | [uint64](#uint64) |  | index is the index of the capability owner. |
| `index_owners` | [CapabilityOwners](#cosmos.capability.v1beta1.CapabilityOwners) |  | index_owners are the owners at the given index. |






<a name="cosmos.capability.v1beta1.GenesisState"></a>

### GenesisState
GenesisState defines the capability module's genesis state.


| Field | Type | Label | Description |
| ----- | ---- | ----- | ----------- |
| `index` | [uint64](#uint64) |  | index is the capability global index. |
| `owners` | [GenesisOwners](#cosmos.capability.v1beta1.GenesisOwners) | repeated | owners represents a map from index to owners of the capability index index key is string to allow amino marshalling. |





 <!-- end messages -->

 <!-- end enums -->

 <!-- end HasExtensions -->

 <!-- end services -->



<a name="cosmos/crisis/v1beta1/genesis.proto"></a>
<p align="right"><a href="#top">Top</a></p>

## cosmos/crisis/v1beta1/genesis.proto



<a name="cosmos.crisis.v1beta1.GenesisState"></a>

### GenesisState
GenesisState defines the crisis module's genesis state.


| Field | Type | Label | Description |
| ----- | ---- | ----- | ----------- |
| `constant_fee` | [cosmos.base.v1beta1.Coin](#cosmos.base.v1beta1.Coin) |  | constant_fee is the fee used to verify the invariant in the crisis module. |





 <!-- end messages -->

 <!-- end enums -->

 <!-- end HasExtensions -->

 <!-- end services -->



<a name="cosmos/crisis/v1beta1/tx.proto"></a>
<p align="right"><a href="#top">Top</a></p>

## cosmos/crisis/v1beta1/tx.proto



<a name="cosmos.crisis.v1beta1.MsgVerifyInvariant"></a>

### MsgVerifyInvariant
MsgVerifyInvariant represents a message to verify a particular invariance.


| Field | Type | Label | Description |
| ----- | ---- | ----- | ----------- |
| `sender` | [string](#string) |  |  |
| `invariant_module_name` | [string](#string) |  |  |
| `invariant_route` | [string](#string) |  |  |






<a name="cosmos.crisis.v1beta1.MsgVerifyInvariantResponse"></a>

### MsgVerifyInvariantResponse
MsgVerifyInvariantResponse defines the Msg/VerifyInvariant response type.





 <!-- end messages -->

 <!-- end enums -->

 <!-- end HasExtensions -->


<a name="cosmos.crisis.v1beta1.Msg"></a>

### Msg
Msg defines the bank Msg service.

| Method Name | Request Type | Response Type | Description | HTTP Verb | Endpoint |
| ----------- | ------------ | ------------- | ------------| ------- | -------- |
| `VerifyInvariant` | [MsgVerifyInvariant](#cosmos.crisis.v1beta1.MsgVerifyInvariant) | [MsgVerifyInvariantResponse](#cosmos.crisis.v1beta1.MsgVerifyInvariantResponse) | VerifyInvariant defines a method to verify a particular invariance. | |

 <!-- end services -->



<a name="cosmos/crypto/ed25519/keys.proto"></a>
<p align="right"><a href="#top">Top</a></p>

## cosmos/crypto/ed25519/keys.proto



<a name="cosmos.crypto.ed25519.PrivKey"></a>

### PrivKey
Deprecated: PrivKey defines a ed25519 private key.
NOTE: ed25519 keys must not be used in SDK apps except in a tendermint validator context.


| Field | Type | Label | Description |
| ----- | ---- | ----- | ----------- |
| `key` | [bytes](#bytes) |  |  |






<a name="cosmos.crypto.ed25519.PubKey"></a>

### PubKey
PubKey is an ed25519 public key for handling Tendermint keys in SDK.
It's needed for Any serialization and SDK compatibility.
It must not be used in a non Tendermint key context because it doesn't implement
ADR-28. Nevertheless, you will like to use ed25519 in app user level
then you must create a new proto message and follow ADR-28 for Address construction.


| Field | Type | Label | Description |
| ----- | ---- | ----- | ----------- |
| `key` | [bytes](#bytes) |  |  |





 <!-- end messages -->

 <!-- end enums -->

 <!-- end HasExtensions -->

 <!-- end services -->



<a name="cosmos/crypto/multisig/keys.proto"></a>
<p align="right"><a href="#top">Top</a></p>

## cosmos/crypto/multisig/keys.proto



<a name="cosmos.crypto.multisig.LegacyAminoPubKey"></a>

### LegacyAminoPubKey
LegacyAminoPubKey specifies a public key type
which nests multiple public keys and a threshold,
it uses legacy amino address rules.


| Field | Type | Label | Description |
| ----- | ---- | ----- | ----------- |
| `threshold` | [uint32](#uint32) |  |  |
| `public_keys` | [google.protobuf.Any](#google.protobuf.Any) | repeated |  |





 <!-- end messages -->

 <!-- end enums -->

 <!-- end HasExtensions -->

 <!-- end services -->



<a name="cosmos/crypto/multisig/v1beta1/multisig.proto"></a>
<p align="right"><a href="#top">Top</a></p>

## cosmos/crypto/multisig/v1beta1/multisig.proto



<a name="cosmos.crypto.multisig.v1beta1.CompactBitArray"></a>

### CompactBitArray
CompactBitArray is an implementation of a space efficient bit array.
This is used to ensure that the encoded data takes up a minimal amount of
space after proto encoding.
This is not thread safe, and is not intended for concurrent usage.


| Field | Type | Label | Description |
| ----- | ---- | ----- | ----------- |
| `extra_bits_stored` | [uint32](#uint32) |  |  |
| `elems` | [bytes](#bytes) |  |  |






<a name="cosmos.crypto.multisig.v1beta1.MultiSignature"></a>

### MultiSignature
MultiSignature wraps the signatures from a multisig.LegacyAminoPubKey.
See cosmos.tx.v1betata1.ModeInfo.Multi for how to specify which signers
signed and with which modes.


| Field | Type | Label | Description |
| ----- | ---- | ----- | ----------- |
| `signatures` | [bytes](#bytes) | repeated |  |





 <!-- end messages -->

 <!-- end enums -->

 <!-- end HasExtensions -->

 <!-- end services -->



<a name="cosmos/crypto/secp256k1/keys.proto"></a>
<p align="right"><a href="#top">Top</a></p>

## cosmos/crypto/secp256k1/keys.proto



<a name="cosmos.crypto.secp256k1.PrivKey"></a>

### PrivKey
PrivKey defines a secp256k1 private key.


| Field | Type | Label | Description |
| ----- | ---- | ----- | ----------- |
| `key` | [bytes](#bytes) |  |  |






<a name="cosmos.crypto.secp256k1.PubKey"></a>

### PubKey
PubKey defines a secp256k1 public key
Key is the compressed form of the pubkey. The first byte depends is a 0x02 byte
if the y-coordinate is the lexicographically largest of the two associated with
the x-coordinate. Otherwise the first byte is a 0x03.
This prefix is followed with the x-coordinate.


| Field | Type | Label | Description |
| ----- | ---- | ----- | ----------- |
| `key` | [bytes](#bytes) |  |  |





 <!-- end messages -->

 <!-- end enums -->

 <!-- end HasExtensions -->

 <!-- end services -->



<a name="cosmos/crypto/secp256r1/keys.proto"></a>
<p align="right"><a href="#top">Top</a></p>

## cosmos/crypto/secp256r1/keys.proto



<a name="cosmos.crypto.secp256r1.PrivKey"></a>

### PrivKey
PrivKey defines a secp256r1 ECDSA private key.


| Field | Type | Label | Description |
| ----- | ---- | ----- | ----------- |
| `secret` | [bytes](#bytes) |  | secret number serialized using big-endian encoding |






<a name="cosmos.crypto.secp256r1.PubKey"></a>

### PubKey
PubKey defines a secp256r1 ECDSA public key.


| Field | Type | Label | Description |
| ----- | ---- | ----- | ----------- |
| `key` | [bytes](#bytes) |  | Point on secp256r1 curve in a compressed representation as specified in section 4.3.6 of ANSI X9.62: https://webstore.ansi.org/standards/ascx9/ansix9621998 |





 <!-- end messages -->

 <!-- end enums -->

 <!-- end HasExtensions -->

 <!-- end services -->



<a name="cosmos/distribution/v1beta1/distribution.proto"></a>
<p align="right"><a href="#top">Top</a></p>

## cosmos/distribution/v1beta1/distribution.proto



<a name="cosmos.distribution.v1beta1.CommunityPoolSpendProposal"></a>

### CommunityPoolSpendProposal
CommunityPoolSpendProposal details a proposal for use of community funds,
together with how many coins are proposed to be spent, and to which
recipient account.


| Field | Type | Label | Description |
| ----- | ---- | ----- | ----------- |
| `title` | [string](#string) |  |  |
| `description` | [string](#string) |  |  |
| `recipient` | [string](#string) |  |  |
| `amount` | [cosmos.base.v1beta1.Coin](#cosmos.base.v1beta1.Coin) | repeated |  |






<a name="cosmos.distribution.v1beta1.CommunityPoolSpendProposalWithDeposit"></a>

### CommunityPoolSpendProposalWithDeposit
CommunityPoolSpendProposalWithDeposit defines a CommunityPoolSpendProposal
with a deposit


| Field | Type | Label | Description |
| ----- | ---- | ----- | ----------- |
| `title` | [string](#string) |  |  |
| `description` | [string](#string) |  |  |
| `recipient` | [string](#string) |  |  |
| `amount` | [string](#string) |  |  |
| `deposit` | [string](#string) |  |  |






<a name="cosmos.distribution.v1beta1.DelegationDelegatorReward"></a>

### DelegationDelegatorReward
DelegationDelegatorReward represents the properties
of a delegator's delegation reward.


| Field | Type | Label | Description |
| ----- | ---- | ----- | ----------- |
| `validator_address` | [string](#string) |  |  |
| `reward` | [cosmos.base.v1beta1.DecCoin](#cosmos.base.v1beta1.DecCoin) | repeated |  |






<a name="cosmos.distribution.v1beta1.DelegatorStartingInfo"></a>

### DelegatorStartingInfo
DelegatorStartingInfo represents the starting info for a delegator reward
period. It tracks the previous validator period, the delegation's amount of
staking token, and the creation height (to check later on if any slashes have
occurred). NOTE: Even though validators are slashed to whole staking tokens,
the delegators within the validator may be left with less than a full token,
thus sdk.Dec is used.


| Field | Type | Label | Description |
| ----- | ---- | ----- | ----------- |
| `previous_period` | [uint64](#uint64) |  |  |
| `stake` | [string](#string) |  |  |
| `height` | [uint64](#uint64) |  |  |






<a name="cosmos.distribution.v1beta1.FeePool"></a>

### FeePool
FeePool is the global fee pool for distribution.


| Field | Type | Label | Description |
| ----- | ---- | ----- | ----------- |
| `community_pool` | [cosmos.base.v1beta1.DecCoin](#cosmos.base.v1beta1.DecCoin) | repeated |  |






<a name="cosmos.distribution.v1beta1.Params"></a>

### Params
Params defines the set of params for the distribution module.


| Field | Type | Label | Description |
| ----- | ---- | ----- | ----------- |
| `community_tax` | [string](#string) |  |  |
| `base_proposer_reward` | [string](#string) |  |  |
| `bonus_proposer_reward` | [string](#string) |  |  |
| `withdraw_addr_enabled` | [bool](#bool) |  |  |






<a name="cosmos.distribution.v1beta1.ValidatorAccumulatedCommission"></a>

### ValidatorAccumulatedCommission
ValidatorAccumulatedCommission represents accumulated commission
for a validator kept as a running counter, can be withdrawn at any time.


| Field | Type | Label | Description |
| ----- | ---- | ----- | ----------- |
| `commission` | [cosmos.base.v1beta1.DecCoin](#cosmos.base.v1beta1.DecCoin) | repeated |  |






<a name="cosmos.distribution.v1beta1.ValidatorCurrentRewards"></a>

### ValidatorCurrentRewards
ValidatorCurrentRewards represents current rewards and current
period for a validator kept as a running counter and incremented
each block as long as the validator's tokens remain constant.


| Field | Type | Label | Description |
| ----- | ---- | ----- | ----------- |
| `rewards` | [cosmos.base.v1beta1.DecCoin](#cosmos.base.v1beta1.DecCoin) | repeated |  |
| `period` | [uint64](#uint64) |  |  |






<a name="cosmos.distribution.v1beta1.ValidatorHistoricalRewards"></a>

### ValidatorHistoricalRewards
ValidatorHistoricalRewards represents historical rewards for a validator.
Height is implicit within the store key.
Cumulative reward ratio is the sum from the zeroeth period
until this period of rewards / tokens, per the spec.
The reference count indicates the number of objects
which might need to reference this historical entry at any point.
ReferenceCount =
   number of outstanding delegations which ended the associated period (and
   might need to read that record)
 + number of slashes which ended the associated period (and might need to
 read that record)
 + one per validator for the zeroeth period, set on initialization


| Field | Type | Label | Description |
| ----- | ---- | ----- | ----------- |
| `cumulative_reward_ratio` | [cosmos.base.v1beta1.DecCoin](#cosmos.base.v1beta1.DecCoin) | repeated |  |
| `reference_count` | [uint32](#uint32) |  |  |






<a name="cosmos.distribution.v1beta1.ValidatorOutstandingRewards"></a>

### ValidatorOutstandingRewards
ValidatorOutstandingRewards represents outstanding (un-withdrawn) rewards
for a validator inexpensive to track, allows simple sanity checks.


| Field | Type | Label | Description |
| ----- | ---- | ----- | ----------- |
| `rewards` | [cosmos.base.v1beta1.DecCoin](#cosmos.base.v1beta1.DecCoin) | repeated |  |






<a name="cosmos.distribution.v1beta1.ValidatorSlashEvent"></a>

### ValidatorSlashEvent
ValidatorSlashEvent represents a validator slash event.
Height is implicit within the store key.
This is needed to calculate appropriate amount of staking tokens
for delegations which are withdrawn after a slash has occurred.


| Field | Type | Label | Description |
| ----- | ---- | ----- | ----------- |
| `validator_period` | [uint64](#uint64) |  |  |
| `fraction` | [string](#string) |  |  |






<a name="cosmos.distribution.v1beta1.ValidatorSlashEvents"></a>

### ValidatorSlashEvents
ValidatorSlashEvents is a collection of ValidatorSlashEvent messages.


| Field | Type | Label | Description |
| ----- | ---- | ----- | ----------- |
| `validator_slash_events` | [ValidatorSlashEvent](#cosmos.distribution.v1beta1.ValidatorSlashEvent) | repeated |  |





 <!-- end messages -->

 <!-- end enums -->

 <!-- end HasExtensions -->

 <!-- end services -->



<a name="cosmos/distribution/v1beta1/genesis.proto"></a>
<p align="right"><a href="#top">Top</a></p>

## cosmos/distribution/v1beta1/genesis.proto



<a name="cosmos.distribution.v1beta1.DelegatorStartingInfoRecord"></a>

### DelegatorStartingInfoRecord
DelegatorStartingInfoRecord used for import / export via genesis json.


| Field | Type | Label | Description |
| ----- | ---- | ----- | ----------- |
| `delegator_address` | [string](#string) |  | delegator_address is the address of the delegator. |
| `validator_address` | [string](#string) |  | validator_address is the address of the validator. |
| `starting_info` | [DelegatorStartingInfo](#cosmos.distribution.v1beta1.DelegatorStartingInfo) |  | starting_info defines the starting info of a delegator. |






<a name="cosmos.distribution.v1beta1.DelegatorWithdrawInfo"></a>

### DelegatorWithdrawInfo
DelegatorWithdrawInfo is the address for where distributions rewards are
withdrawn to by default this struct is only used at genesis to feed in
default withdraw addresses.


| Field | Type | Label | Description |
| ----- | ---- | ----- | ----------- |
| `delegator_address` | [string](#string) |  | delegator_address is the address of the delegator. |
| `withdraw_address` | [string](#string) |  | withdraw_address is the address to withdraw the delegation rewards to. |






<a name="cosmos.distribution.v1beta1.GenesisState"></a>

### GenesisState
GenesisState defines the distribution module's genesis state.


| Field | Type | Label | Description |
| ----- | ---- | ----- | ----------- |
| `params` | [Params](#cosmos.distribution.v1beta1.Params) |  | params defines all the paramaters of the module. |
| `fee_pool` | [FeePool](#cosmos.distribution.v1beta1.FeePool) |  | fee_pool defines the fee pool at genesis. |
| `delegator_withdraw_infos` | [DelegatorWithdrawInfo](#cosmos.distribution.v1beta1.DelegatorWithdrawInfo) | repeated | fee_pool defines the delegator withdraw infos at genesis. |
| `previous_proposer` | [string](#string) |  | fee_pool defines the previous proposer at genesis. |
| `outstanding_rewards` | [ValidatorOutstandingRewardsRecord](#cosmos.distribution.v1beta1.ValidatorOutstandingRewardsRecord) | repeated | fee_pool defines the outstanding rewards of all validators at genesis. |
| `validator_accumulated_commissions` | [ValidatorAccumulatedCommissionRecord](#cosmos.distribution.v1beta1.ValidatorAccumulatedCommissionRecord) | repeated | fee_pool defines the accumulated commisions of all validators at genesis. |
| `validator_historical_rewards` | [ValidatorHistoricalRewardsRecord](#cosmos.distribution.v1beta1.ValidatorHistoricalRewardsRecord) | repeated | fee_pool defines the historical rewards of all validators at genesis. |
| `validator_current_rewards` | [ValidatorCurrentRewardsRecord](#cosmos.distribution.v1beta1.ValidatorCurrentRewardsRecord) | repeated | fee_pool defines the current rewards of all validators at genesis. |
| `delegator_starting_infos` | [DelegatorStartingInfoRecord](#cosmos.distribution.v1beta1.DelegatorStartingInfoRecord) | repeated | fee_pool defines the delegator starting infos at genesis. |
| `validator_slash_events` | [ValidatorSlashEventRecord](#cosmos.distribution.v1beta1.ValidatorSlashEventRecord) | repeated | fee_pool defines the validator slash events at genesis. |






<a name="cosmos.distribution.v1beta1.ValidatorAccumulatedCommissionRecord"></a>

### ValidatorAccumulatedCommissionRecord
ValidatorAccumulatedCommissionRecord is used for import / export via genesis
json.


| Field | Type | Label | Description |
| ----- | ---- | ----- | ----------- |
| `validator_address` | [string](#string) |  | validator_address is the address of the validator. |
| `accumulated` | [ValidatorAccumulatedCommission](#cosmos.distribution.v1beta1.ValidatorAccumulatedCommission) |  | accumulated is the accumulated commission of a validator. |






<a name="cosmos.distribution.v1beta1.ValidatorCurrentRewardsRecord"></a>

### ValidatorCurrentRewardsRecord
ValidatorCurrentRewardsRecord is used for import / export via genesis json.


| Field | Type | Label | Description |
| ----- | ---- | ----- | ----------- |
| `validator_address` | [string](#string) |  | validator_address is the address of the validator. |
| `rewards` | [ValidatorCurrentRewards](#cosmos.distribution.v1beta1.ValidatorCurrentRewards) |  | rewards defines the current rewards of a validator. |






<a name="cosmos.distribution.v1beta1.ValidatorHistoricalRewardsRecord"></a>

### ValidatorHistoricalRewardsRecord
ValidatorHistoricalRewardsRecord is used for import / export via genesis
json.


| Field | Type | Label | Description |
| ----- | ---- | ----- | ----------- |
| `validator_address` | [string](#string) |  | validator_address is the address of the validator. |
| `period` | [uint64](#uint64) |  | period defines the period the historical rewards apply to. |
| `rewards` | [ValidatorHistoricalRewards](#cosmos.distribution.v1beta1.ValidatorHistoricalRewards) |  | rewards defines the historical rewards of a validator. |






<a name="cosmos.distribution.v1beta1.ValidatorOutstandingRewardsRecord"></a>

### ValidatorOutstandingRewardsRecord
ValidatorOutstandingRewardsRecord is used for import/export via genesis json.


| Field | Type | Label | Description |
| ----- | ---- | ----- | ----------- |
| `validator_address` | [string](#string) |  | validator_address is the address of the validator. |
| `outstanding_rewards` | [cosmos.base.v1beta1.DecCoin](#cosmos.base.v1beta1.DecCoin) | repeated | outstanding_rewards represents the oustanding rewards of a validator. |






<a name="cosmos.distribution.v1beta1.ValidatorSlashEventRecord"></a>

### ValidatorSlashEventRecord
ValidatorSlashEventRecord is used for import / export via genesis json.


| Field | Type | Label | Description |
| ----- | ---- | ----- | ----------- |
| `validator_address` | [string](#string) |  | validator_address is the address of the validator. |
| `height` | [uint64](#uint64) |  | height defines the block height at which the slash event occured. |
| `period` | [uint64](#uint64) |  | period is the period of the slash event. |
| `validator_slash_event` | [ValidatorSlashEvent](#cosmos.distribution.v1beta1.ValidatorSlashEvent) |  | validator_slash_event describes the slash event. |





 <!-- end messages -->

 <!-- end enums -->

 <!-- end HasExtensions -->

 <!-- end services -->



<a name="cosmos/distribution/v1beta1/query.proto"></a>
<p align="right"><a href="#top">Top</a></p>

## cosmos/distribution/v1beta1/query.proto



<a name="cosmos.distribution.v1beta1.QueryCommunityPoolRequest"></a>

### QueryCommunityPoolRequest
QueryCommunityPoolRequest is the request type for the Query/CommunityPool RPC
method.






<a name="cosmos.distribution.v1beta1.QueryCommunityPoolResponse"></a>

### QueryCommunityPoolResponse
QueryCommunityPoolResponse is the response type for the Query/CommunityPool
RPC method.


| Field | Type | Label | Description |
| ----- | ---- | ----- | ----------- |
| `pool` | [cosmos.base.v1beta1.DecCoin](#cosmos.base.v1beta1.DecCoin) | repeated | pool defines community pool's coins. |






<a name="cosmos.distribution.v1beta1.QueryDelegationRewardsRequest"></a>

### QueryDelegationRewardsRequest
QueryDelegationRewardsRequest is the request type for the
Query/DelegationRewards RPC method.


| Field | Type | Label | Description |
| ----- | ---- | ----- | ----------- |
| `delegator_address` | [string](#string) |  | delegator_address defines the delegator address to query for. |
| `validator_address` | [string](#string) |  | validator_address defines the validator address to query for. |






<a name="cosmos.distribution.v1beta1.QueryDelegationRewardsResponse"></a>

### QueryDelegationRewardsResponse
QueryDelegationRewardsResponse is the response type for the
Query/DelegationRewards RPC method.


| Field | Type | Label | Description |
| ----- | ---- | ----- | ----------- |
| `rewards` | [cosmos.base.v1beta1.DecCoin](#cosmos.base.v1beta1.DecCoin) | repeated | rewards defines the rewards accrued by a delegation. |






<a name="cosmos.distribution.v1beta1.QueryDelegationTotalRewardsRequest"></a>

### QueryDelegationTotalRewardsRequest
QueryDelegationTotalRewardsRequest is the request type for the
Query/DelegationTotalRewards RPC method.


| Field | Type | Label | Description |
| ----- | ---- | ----- | ----------- |
| `delegator_address` | [string](#string) |  | delegator_address defines the delegator address to query for. |






<a name="cosmos.distribution.v1beta1.QueryDelegationTotalRewardsResponse"></a>

### QueryDelegationTotalRewardsResponse
QueryDelegationTotalRewardsResponse is the response type for the
Query/DelegationTotalRewards RPC method.


| Field | Type | Label | Description |
| ----- | ---- | ----- | ----------- |
| `rewards` | [DelegationDelegatorReward](#cosmos.distribution.v1beta1.DelegationDelegatorReward) | repeated | rewards defines all the rewards accrued by a delegator. |
| `total` | [cosmos.base.v1beta1.DecCoin](#cosmos.base.v1beta1.DecCoin) | repeated | total defines the sum of all the rewards. |






<a name="cosmos.distribution.v1beta1.QueryDelegatorValidatorsRequest"></a>

### QueryDelegatorValidatorsRequest
QueryDelegatorValidatorsRequest is the request type for the
Query/DelegatorValidators RPC method.


| Field | Type | Label | Description |
| ----- | ---- | ----- | ----------- |
| `delegator_address` | [string](#string) |  | delegator_address defines the delegator address to query for. |






<a name="cosmos.distribution.v1beta1.QueryDelegatorValidatorsResponse"></a>

### QueryDelegatorValidatorsResponse
QueryDelegatorValidatorsResponse is the response type for the
Query/DelegatorValidators RPC method.


| Field | Type | Label | Description |
| ----- | ---- | ----- | ----------- |
| `validators` | [string](#string) | repeated | validators defines the validators a delegator is delegating for. |






<a name="cosmos.distribution.v1beta1.QueryDelegatorWithdrawAddressRequest"></a>

### QueryDelegatorWithdrawAddressRequest
QueryDelegatorWithdrawAddressRequest is the request type for the
Query/DelegatorWithdrawAddress RPC method.


| Field | Type | Label | Description |
| ----- | ---- | ----- | ----------- |
| `delegator_address` | [string](#string) |  | delegator_address defines the delegator address to query for. |






<a name="cosmos.distribution.v1beta1.QueryDelegatorWithdrawAddressResponse"></a>

### QueryDelegatorWithdrawAddressResponse
QueryDelegatorWithdrawAddressResponse is the response type for the
Query/DelegatorWithdrawAddress RPC method.


| Field | Type | Label | Description |
| ----- | ---- | ----- | ----------- |
| `withdraw_address` | [string](#string) |  | withdraw_address defines the delegator address to query for. |






<a name="cosmos.distribution.v1beta1.QueryParamsRequest"></a>

### QueryParamsRequest
QueryParamsRequest is the request type for the Query/Params RPC method.






<a name="cosmos.distribution.v1beta1.QueryParamsResponse"></a>

### QueryParamsResponse
QueryParamsResponse is the response type for the Query/Params RPC method.


| Field | Type | Label | Description |
| ----- | ---- | ----- | ----------- |
| `params` | [Params](#cosmos.distribution.v1beta1.Params) |  | params defines the parameters of the module. |






<a name="cosmos.distribution.v1beta1.QueryValidatorCommissionRequest"></a>

### QueryValidatorCommissionRequest
QueryValidatorCommissionRequest is the request type for the
Query/ValidatorCommission RPC method


| Field | Type | Label | Description |
| ----- | ---- | ----- | ----------- |
| `validator_address` | [string](#string) |  | validator_address defines the validator address to query for. |






<a name="cosmos.distribution.v1beta1.QueryValidatorCommissionResponse"></a>

### QueryValidatorCommissionResponse
QueryValidatorCommissionResponse is the response type for the
Query/ValidatorCommission RPC method


| Field | Type | Label | Description |
| ----- | ---- | ----- | ----------- |
| `commission` | [ValidatorAccumulatedCommission](#cosmos.distribution.v1beta1.ValidatorAccumulatedCommission) |  | commission defines the commision the validator received. |






<a name="cosmos.distribution.v1beta1.QueryValidatorOutstandingRewardsRequest"></a>

### QueryValidatorOutstandingRewardsRequest
QueryValidatorOutstandingRewardsRequest is the request type for the
Query/ValidatorOutstandingRewards RPC method.


| Field | Type | Label | Description |
| ----- | ---- | ----- | ----------- |
| `validator_address` | [string](#string) |  | validator_address defines the validator address to query for. |






<a name="cosmos.distribution.v1beta1.QueryValidatorOutstandingRewardsResponse"></a>

### QueryValidatorOutstandingRewardsResponse
QueryValidatorOutstandingRewardsResponse is the response type for the
Query/ValidatorOutstandingRewards RPC method.


| Field | Type | Label | Description |
| ----- | ---- | ----- | ----------- |
| `rewards` | [ValidatorOutstandingRewards](#cosmos.distribution.v1beta1.ValidatorOutstandingRewards) |  |  |






<a name="cosmos.distribution.v1beta1.QueryValidatorSlashesRequest"></a>

### QueryValidatorSlashesRequest
QueryValidatorSlashesRequest is the request type for the
Query/ValidatorSlashes RPC method


| Field | Type | Label | Description |
| ----- | ---- | ----- | ----------- |
| `validator_address` | [string](#string) |  | validator_address defines the validator address to query for. |
| `starting_height` | [uint64](#uint64) |  | starting_height defines the optional starting height to query the slashes. |
| `ending_height` | [uint64](#uint64) |  | starting_height defines the optional ending height to query the slashes. |
| `pagination` | [cosmos.base.query.v1beta1.PageRequest](#cosmos.base.query.v1beta1.PageRequest) |  | pagination defines an optional pagination for the request. |






<a name="cosmos.distribution.v1beta1.QueryValidatorSlashesResponse"></a>

### QueryValidatorSlashesResponse
QueryValidatorSlashesResponse is the response type for the
Query/ValidatorSlashes RPC method.


| Field | Type | Label | Description |
| ----- | ---- | ----- | ----------- |
| `slashes` | [ValidatorSlashEvent](#cosmos.distribution.v1beta1.ValidatorSlashEvent) | repeated | slashes defines the slashes the validator received. |
| `pagination` | [cosmos.base.query.v1beta1.PageResponse](#cosmos.base.query.v1beta1.PageResponse) |  | pagination defines the pagination in the response. |





 <!-- end messages -->

 <!-- end enums -->

 <!-- end HasExtensions -->


<a name="cosmos.distribution.v1beta1.Query"></a>

### Query
Query defines the gRPC querier service for distribution module.

| Method Name | Request Type | Response Type | Description | HTTP Verb | Endpoint |
| ----------- | ------------ | ------------- | ------------| ------- | -------- |
| `Params` | [QueryParamsRequest](#cosmos.distribution.v1beta1.QueryParamsRequest) | [QueryParamsResponse](#cosmos.distribution.v1beta1.QueryParamsResponse) | Params queries params of the distribution module. | GET|/cosmos/distribution/v1beta1/params|
| `ValidatorOutstandingRewards` | [QueryValidatorOutstandingRewardsRequest](#cosmos.distribution.v1beta1.QueryValidatorOutstandingRewardsRequest) | [QueryValidatorOutstandingRewardsResponse](#cosmos.distribution.v1beta1.QueryValidatorOutstandingRewardsResponse) | ValidatorOutstandingRewards queries rewards of a validator address. | GET|/cosmos/distribution/v1beta1/validators/{validator_address}/outstanding_rewards|
| `ValidatorCommission` | [QueryValidatorCommissionRequest](#cosmos.distribution.v1beta1.QueryValidatorCommissionRequest) | [QueryValidatorCommissionResponse](#cosmos.distribution.v1beta1.QueryValidatorCommissionResponse) | ValidatorCommission queries accumulated commission for a validator. | GET|/cosmos/distribution/v1beta1/validators/{validator_address}/commission|
| `ValidatorSlashes` | [QueryValidatorSlashesRequest](#cosmos.distribution.v1beta1.QueryValidatorSlashesRequest) | [QueryValidatorSlashesResponse](#cosmos.distribution.v1beta1.QueryValidatorSlashesResponse) | ValidatorSlashes queries slash events of a validator. | GET|/cosmos/distribution/v1beta1/validators/{validator_address}/slashes|
| `DelegationRewards` | [QueryDelegationRewardsRequest](#cosmos.distribution.v1beta1.QueryDelegationRewardsRequest) | [QueryDelegationRewardsResponse](#cosmos.distribution.v1beta1.QueryDelegationRewardsResponse) | DelegationRewards queries the total rewards accrued by a delegation. | GET|/cosmos/distribution/v1beta1/delegators/{delegator_address}/rewards/{validator_address}|
| `DelegationTotalRewards` | [QueryDelegationTotalRewardsRequest](#cosmos.distribution.v1beta1.QueryDelegationTotalRewardsRequest) | [QueryDelegationTotalRewardsResponse](#cosmos.distribution.v1beta1.QueryDelegationTotalRewardsResponse) | DelegationTotalRewards queries the total rewards accrued by a each validator. | GET|/cosmos/distribution/v1beta1/delegators/{delegator_address}/rewards|
| `DelegatorValidators` | [QueryDelegatorValidatorsRequest](#cosmos.distribution.v1beta1.QueryDelegatorValidatorsRequest) | [QueryDelegatorValidatorsResponse](#cosmos.distribution.v1beta1.QueryDelegatorValidatorsResponse) | DelegatorValidators queries the validators of a delegator. | GET|/cosmos/distribution/v1beta1/delegators/{delegator_address}/validators|
| `DelegatorWithdrawAddress` | [QueryDelegatorWithdrawAddressRequest](#cosmos.distribution.v1beta1.QueryDelegatorWithdrawAddressRequest) | [QueryDelegatorWithdrawAddressResponse](#cosmos.distribution.v1beta1.QueryDelegatorWithdrawAddressResponse) | DelegatorWithdrawAddress queries withdraw address of a delegator. | GET|/cosmos/distribution/v1beta1/delegators/{delegator_address}/withdraw_address|
| `CommunityPool` | [QueryCommunityPoolRequest](#cosmos.distribution.v1beta1.QueryCommunityPoolRequest) | [QueryCommunityPoolResponse](#cosmos.distribution.v1beta1.QueryCommunityPoolResponse) | CommunityPool queries the community pool coins. | GET|/cosmos/distribution/v1beta1/community_pool|

 <!-- end services -->



<a name="cosmos/distribution/v1beta1/tx.proto"></a>
<p align="right"><a href="#top">Top</a></p>

## cosmos/distribution/v1beta1/tx.proto



<a name="cosmos.distribution.v1beta1.MsgFundCommunityPool"></a>

### MsgFundCommunityPool
MsgFundCommunityPool allows an account to directly
fund the community pool.


| Field | Type | Label | Description |
| ----- | ---- | ----- | ----------- |
| `amount` | [cosmos.base.v1beta1.Coin](#cosmos.base.v1beta1.Coin) | repeated |  |
| `depositor` | [string](#string) |  |  |






<a name="cosmos.distribution.v1beta1.MsgFundCommunityPoolResponse"></a>

### MsgFundCommunityPoolResponse
MsgFundCommunityPoolResponse defines the Msg/FundCommunityPool response type.






<a name="cosmos.distribution.v1beta1.MsgSetWithdrawAddress"></a>

### MsgSetWithdrawAddress
MsgSetWithdrawAddress sets the withdraw address for
a delegator (or validator self-delegation).


| Field | Type | Label | Description |
| ----- | ---- | ----- | ----------- |
| `delegator_address` | [string](#string) |  |  |
| `withdraw_address` | [string](#string) |  |  |






<a name="cosmos.distribution.v1beta1.MsgSetWithdrawAddressResponse"></a>

### MsgSetWithdrawAddressResponse
MsgSetWithdrawAddressResponse defines the Msg/SetWithdrawAddress response type.






<a name="cosmos.distribution.v1beta1.MsgWithdrawDelegatorReward"></a>

### MsgWithdrawDelegatorReward
MsgWithdrawDelegatorReward represents delegation withdrawal to a delegator
from a single validator.


| Field | Type | Label | Description |
| ----- | ---- | ----- | ----------- |
| `delegator_address` | [string](#string) |  |  |
| `validator_address` | [string](#string) |  |  |






<a name="cosmos.distribution.v1beta1.MsgWithdrawDelegatorRewardResponse"></a>

### MsgWithdrawDelegatorRewardResponse
MsgWithdrawDelegatorRewardResponse defines the Msg/WithdrawDelegatorReward response type.






<a name="cosmos.distribution.v1beta1.MsgWithdrawValidatorCommission"></a>

### MsgWithdrawValidatorCommission
MsgWithdrawValidatorCommission withdraws the full commission to the validator
address.


| Field | Type | Label | Description |
| ----- | ---- | ----- | ----------- |
| `validator_address` | [string](#string) |  |  |






<a name="cosmos.distribution.v1beta1.MsgWithdrawValidatorCommissionResponse"></a>

### MsgWithdrawValidatorCommissionResponse
MsgWithdrawValidatorCommissionResponse defines the Msg/WithdrawValidatorCommission response type.





 <!-- end messages -->

 <!-- end enums -->

 <!-- end HasExtensions -->


<a name="cosmos.distribution.v1beta1.Msg"></a>

### Msg
Msg defines the distribution Msg service.

| Method Name | Request Type | Response Type | Description | HTTP Verb | Endpoint |
| ----------- | ------------ | ------------- | ------------| ------- | -------- |
| `SetWithdrawAddress` | [MsgSetWithdrawAddress](#cosmos.distribution.v1beta1.MsgSetWithdrawAddress) | [MsgSetWithdrawAddressResponse](#cosmos.distribution.v1beta1.MsgSetWithdrawAddressResponse) | SetWithdrawAddress defines a method to change the withdraw address for a delegator (or validator self-delegation). | |
| `WithdrawDelegatorReward` | [MsgWithdrawDelegatorReward](#cosmos.distribution.v1beta1.MsgWithdrawDelegatorReward) | [MsgWithdrawDelegatorRewardResponse](#cosmos.distribution.v1beta1.MsgWithdrawDelegatorRewardResponse) | WithdrawDelegatorReward defines a method to withdraw rewards of delegator from a single validator. | |
| `WithdrawValidatorCommission` | [MsgWithdrawValidatorCommission](#cosmos.distribution.v1beta1.MsgWithdrawValidatorCommission) | [MsgWithdrawValidatorCommissionResponse](#cosmos.distribution.v1beta1.MsgWithdrawValidatorCommissionResponse) | WithdrawValidatorCommission defines a method to withdraw the full commission to the validator address. | |
| `FundCommunityPool` | [MsgFundCommunityPool](#cosmos.distribution.v1beta1.MsgFundCommunityPool) | [MsgFundCommunityPoolResponse](#cosmos.distribution.v1beta1.MsgFundCommunityPoolResponse) | FundCommunityPool defines a method to allow an account to directly fund the community pool. | |

 <!-- end services -->



<a name="cosmos/evidence/v1beta1/evidence.proto"></a>
<p align="right"><a href="#top">Top</a></p>

## cosmos/evidence/v1beta1/evidence.proto



<a name="cosmos.evidence.v1beta1.Equivocation"></a>

### Equivocation
Equivocation implements the Evidence interface and defines evidence of double
signing misbehavior.


| Field | Type | Label | Description |
| ----- | ---- | ----- | ----------- |
| `height` | [int64](#int64) |  |  |
| `time` | [google.protobuf.Timestamp](#google.protobuf.Timestamp) |  |  |
| `power` | [int64](#int64) |  |  |
| `consensus_address` | [string](#string) |  |  |





 <!-- end messages -->

 <!-- end enums -->

 <!-- end HasExtensions -->

 <!-- end services -->



<a name="cosmos/evidence/v1beta1/genesis.proto"></a>
<p align="right"><a href="#top">Top</a></p>

## cosmos/evidence/v1beta1/genesis.proto



<a name="cosmos.evidence.v1beta1.GenesisState"></a>

### GenesisState
GenesisState defines the evidence module's genesis state.


| Field | Type | Label | Description |
| ----- | ---- | ----- | ----------- |
| `evidence` | [google.protobuf.Any](#google.protobuf.Any) | repeated | evidence defines all the evidence at genesis. |





 <!-- end messages -->

 <!-- end enums -->

 <!-- end HasExtensions -->

 <!-- end services -->



<a name="cosmos/evidence/v1beta1/query.proto"></a>
<p align="right"><a href="#top">Top</a></p>

## cosmos/evidence/v1beta1/query.proto



<a name="cosmos.evidence.v1beta1.QueryAllEvidenceRequest"></a>

### QueryAllEvidenceRequest
QueryEvidenceRequest is the request type for the Query/AllEvidence RPC
method.


| Field | Type | Label | Description |
| ----- | ---- | ----- | ----------- |
| `pagination` | [cosmos.base.query.v1beta1.PageRequest](#cosmos.base.query.v1beta1.PageRequest) |  | pagination defines an optional pagination for the request. |






<a name="cosmos.evidence.v1beta1.QueryAllEvidenceResponse"></a>

### QueryAllEvidenceResponse
QueryAllEvidenceResponse is the response type for the Query/AllEvidence RPC
method.


| Field | Type | Label | Description |
| ----- | ---- | ----- | ----------- |
| `evidence` | [google.protobuf.Any](#google.protobuf.Any) | repeated | evidence returns all evidences. |
| `pagination` | [cosmos.base.query.v1beta1.PageResponse](#cosmos.base.query.v1beta1.PageResponse) |  | pagination defines the pagination in the response. |






<a name="cosmos.evidence.v1beta1.QueryEvidenceRequest"></a>

### QueryEvidenceRequest
QueryEvidenceRequest is the request type for the Query/Evidence RPC method.


| Field | Type | Label | Description |
| ----- | ---- | ----- | ----------- |
| `evidence_hash` | [bytes](#bytes) |  | evidence_hash defines the hash of the requested evidence. |






<a name="cosmos.evidence.v1beta1.QueryEvidenceResponse"></a>

### QueryEvidenceResponse
QueryEvidenceResponse is the response type for the Query/Evidence RPC method.


| Field | Type | Label | Description |
| ----- | ---- | ----- | ----------- |
| `evidence` | [google.protobuf.Any](#google.protobuf.Any) |  | evidence returns the requested evidence. |





 <!-- end messages -->

 <!-- end enums -->

 <!-- end HasExtensions -->


<a name="cosmos.evidence.v1beta1.Query"></a>

### Query
Query defines the gRPC querier service.

| Method Name | Request Type | Response Type | Description | HTTP Verb | Endpoint |
| ----------- | ------------ | ------------- | ------------| ------- | -------- |
| `Evidence` | [QueryEvidenceRequest](#cosmos.evidence.v1beta1.QueryEvidenceRequest) | [QueryEvidenceResponse](#cosmos.evidence.v1beta1.QueryEvidenceResponse) | Evidence queries evidence based on evidence hash. | GET|/cosmos/evidence/v1beta1/evidence/{evidence_hash}|
| `AllEvidence` | [QueryAllEvidenceRequest](#cosmos.evidence.v1beta1.QueryAllEvidenceRequest) | [QueryAllEvidenceResponse](#cosmos.evidence.v1beta1.QueryAllEvidenceResponse) | AllEvidence queries all evidence. | GET|/cosmos/evidence/v1beta1/evidence|

 <!-- end services -->



<a name="cosmos/evidence/v1beta1/tx.proto"></a>
<p align="right"><a href="#top">Top</a></p>

## cosmos/evidence/v1beta1/tx.proto



<a name="cosmos.evidence.v1beta1.MsgSubmitEvidence"></a>

### MsgSubmitEvidence
MsgSubmitEvidence represents a message that supports submitting arbitrary
Evidence of misbehavior such as equivocation or counterfactual signing.


| Field | Type | Label | Description |
| ----- | ---- | ----- | ----------- |
| `submitter` | [string](#string) |  |  |
| `evidence` | [google.protobuf.Any](#google.protobuf.Any) |  |  |






<a name="cosmos.evidence.v1beta1.MsgSubmitEvidenceResponse"></a>

### MsgSubmitEvidenceResponse
MsgSubmitEvidenceResponse defines the Msg/SubmitEvidence response type.


| Field | Type | Label | Description |
| ----- | ---- | ----- | ----------- |
| `hash` | [bytes](#bytes) |  | hash defines the hash of the evidence. |





 <!-- end messages -->

 <!-- end enums -->

 <!-- end HasExtensions -->


<a name="cosmos.evidence.v1beta1.Msg"></a>

### Msg
Msg defines the evidence Msg service.

| Method Name | Request Type | Response Type | Description | HTTP Verb | Endpoint |
| ----------- | ------------ | ------------- | ------------| ------- | -------- |
| `SubmitEvidence` | [MsgSubmitEvidence](#cosmos.evidence.v1beta1.MsgSubmitEvidence) | [MsgSubmitEvidenceResponse](#cosmos.evidence.v1beta1.MsgSubmitEvidenceResponse) | SubmitEvidence submits an arbitrary Evidence of misbehavior such as equivocation or counterfactual signing. | |

 <!-- end services -->



<a name="cosmos/feegrant/v1beta1/feegrant.proto"></a>
<p align="right"><a href="#top">Top</a></p>

## cosmos/feegrant/v1beta1/feegrant.proto



<a name="cosmos.feegrant.v1beta1.AllowedMsgAllowance"></a>

### AllowedMsgAllowance
AllowedMsgAllowance creates allowance only for specified message types.


| Field | Type | Label | Description |
| ----- | ---- | ----- | ----------- |
| `allowance` | [google.protobuf.Any](#google.protobuf.Any) |  | allowance can be any of basic and filtered fee allowance. |
| `allowed_messages` | [string](#string) | repeated | allowed_messages are the messages for which the grantee has the access. |






<a name="cosmos.feegrant.v1beta1.BasicAllowance"></a>

### BasicAllowance
BasicAllowance implements Allowance with a one-time grant of tokens
that optionally expires. The grantee can use up to SpendLimit to cover fees.


| Field | Type | Label | Description |
| ----- | ---- | ----- | ----------- |
| `spend_limit` | [cosmos.base.v1beta1.Coin](#cosmos.base.v1beta1.Coin) | repeated | spend_limit specifies the maximum amount of tokens that can be spent by this allowance and will be updated as tokens are spent. If it is empty, there is no spend limit and any amount of coins can be spent. |
| `expiration` | [google.protobuf.Timestamp](#google.protobuf.Timestamp) |  | expiration specifies an optional time when this allowance expires |






<a name="cosmos.feegrant.v1beta1.Grant"></a>

### Grant
Grant is stored in the KVStore to record a grant with full context


| Field | Type | Label | Description |
| ----- | ---- | ----- | ----------- |
| `granter` | [string](#string) |  | granter is the address of the user granting an allowance of their funds. |
| `grantee` | [string](#string) |  | grantee is the address of the user being granted an allowance of another user's funds. |
| `allowance` | [google.protobuf.Any](#google.protobuf.Any) |  | allowance can be any of basic and filtered fee allowance. |






<a name="cosmos.feegrant.v1beta1.PeriodicAllowance"></a>

### PeriodicAllowance
PeriodicAllowance extends Allowance to allow for both a maximum cap,
as well as a limit per time period.


| Field | Type | Label | Description |
| ----- | ---- | ----- | ----------- |
| `basic` | [BasicAllowance](#cosmos.feegrant.v1beta1.BasicAllowance) |  | basic specifies a struct of `BasicAllowance` |
| `period` | [google.protobuf.Duration](#google.protobuf.Duration) |  | period specifies the time duration in which period_spend_limit coins can be spent before that allowance is reset |
| `period_spend_limit` | [cosmos.base.v1beta1.Coin](#cosmos.base.v1beta1.Coin) | repeated | period_spend_limit specifies the maximum number of coins that can be spent in the period |
| `period_can_spend` | [cosmos.base.v1beta1.Coin](#cosmos.base.v1beta1.Coin) | repeated | period_can_spend is the number of coins left to be spent before the period_reset time |
| `period_reset` | [google.protobuf.Timestamp](#google.protobuf.Timestamp) |  | period_reset is the time at which this period resets and a new one begins, it is calculated from the start time of the first transaction after the last period ended |





 <!-- end messages -->

 <!-- end enums -->

 <!-- end HasExtensions -->

 <!-- end services -->



<a name="cosmos/feegrant/v1beta1/genesis.proto"></a>
<p align="right"><a href="#top">Top</a></p>

## cosmos/feegrant/v1beta1/genesis.proto



<a name="cosmos.feegrant.v1beta1.GenesisState"></a>

### GenesisState
GenesisState contains a set of fee allowances, persisted from the store


| Field | Type | Label | Description |
| ----- | ---- | ----- | ----------- |
| `allowances` | [Grant](#cosmos.feegrant.v1beta1.Grant) | repeated |  |





 <!-- end messages -->

 <!-- end enums -->

 <!-- end HasExtensions -->

 <!-- end services -->



<a name="cosmos/feegrant/v1beta1/query.proto"></a>
<p align="right"><a href="#top">Top</a></p>

## cosmos/feegrant/v1beta1/query.proto



<a name="cosmos.feegrant.v1beta1.QueryAllowanceRequest"></a>

### QueryAllowanceRequest
QueryAllowanceRequest is the request type for the Query/Allowance RPC method.


| Field | Type | Label | Description |
| ----- | ---- | ----- | ----------- |
| `granter` | [string](#string) |  | granter is the address of the user granting an allowance of their funds. |
| `grantee` | [string](#string) |  | grantee is the address of the user being granted an allowance of another user's funds. |






<a name="cosmos.feegrant.v1beta1.QueryAllowanceResponse"></a>

### QueryAllowanceResponse
QueryAllowanceResponse is the response type for the Query/Allowance RPC method.


| Field | Type | Label | Description |
| ----- | ---- | ----- | ----------- |
| `allowance` | [Grant](#cosmos.feegrant.v1beta1.Grant) |  | allowance is a allowance granted for grantee by granter. |






<a name="cosmos.feegrant.v1beta1.QueryAllowancesRequest"></a>

### QueryAllowancesRequest
QueryAllowancesRequest is the request type for the Query/Allowances RPC method.


| Field | Type | Label | Description |
| ----- | ---- | ----- | ----------- |
| `grantee` | [string](#string) |  |  |
| `pagination` | [cosmos.base.query.v1beta1.PageRequest](#cosmos.base.query.v1beta1.PageRequest) |  | pagination defines an pagination for the request. |






<a name="cosmos.feegrant.v1beta1.QueryAllowancesResponse"></a>

### QueryAllowancesResponse
QueryAllowancesResponse is the response type for the Query/Allowances RPC method.


| Field | Type | Label | Description |
| ----- | ---- | ----- | ----------- |
| `allowances` | [Grant](#cosmos.feegrant.v1beta1.Grant) | repeated | allowances are allowance's granted for grantee by granter. |
| `pagination` | [cosmos.base.query.v1beta1.PageResponse](#cosmos.base.query.v1beta1.PageResponse) |  | pagination defines an pagination for the response. |





 <!-- end messages -->

 <!-- end enums -->

 <!-- end HasExtensions -->


<a name="cosmos.feegrant.v1beta1.Query"></a>

### Query
Query defines the gRPC querier service.

| Method Name | Request Type | Response Type | Description | HTTP Verb | Endpoint |
| ----------- | ------------ | ------------- | ------------| ------- | -------- |
| `Allowance` | [QueryAllowanceRequest](#cosmos.feegrant.v1beta1.QueryAllowanceRequest) | [QueryAllowanceResponse](#cosmos.feegrant.v1beta1.QueryAllowanceResponse) | Allowance returns fee granted to the grantee by the granter. | GET|/cosmos/feegrant/v1beta1/allowance/{granter}/{grantee}|
| `Allowances` | [QueryAllowancesRequest](#cosmos.feegrant.v1beta1.QueryAllowancesRequest) | [QueryAllowancesResponse](#cosmos.feegrant.v1beta1.QueryAllowancesResponse) | Allowances returns all the grants for address. | GET|/cosmos/feegrant/v1beta1/allowances/{grantee}|

 <!-- end services -->



<a name="cosmos/feegrant/v1beta1/tx.proto"></a>
<p align="right"><a href="#top">Top</a></p>

## cosmos/feegrant/v1beta1/tx.proto



<a name="cosmos.feegrant.v1beta1.MsgGrantAllowance"></a>

### MsgGrantAllowance
MsgGrantAllowance adds permission for Grantee to spend up to Allowance
of fees from the account of Granter.


| Field | Type | Label | Description |
| ----- | ---- | ----- | ----------- |
| `granter` | [string](#string) |  | granter is the address of the user granting an allowance of their funds. |
| `grantee` | [string](#string) |  | grantee is the address of the user being granted an allowance of another user's funds. |
| `allowance` | [google.protobuf.Any](#google.protobuf.Any) |  | allowance can be any of basic and filtered fee allowance. |






<a name="cosmos.feegrant.v1beta1.MsgGrantAllowanceResponse"></a>

### MsgGrantAllowanceResponse
MsgGrantAllowanceResponse defines the Msg/GrantAllowanceResponse response type.






<a name="cosmos.feegrant.v1beta1.MsgRevokeAllowance"></a>

### MsgRevokeAllowance
MsgRevokeAllowance removes any existing Allowance from Granter to Grantee.


| Field | Type | Label | Description |
| ----- | ---- | ----- | ----------- |
| `granter` | [string](#string) |  | granter is the address of the user granting an allowance of their funds. |
| `grantee` | [string](#string) |  | grantee is the address of the user being granted an allowance of another user's funds. |






<a name="cosmos.feegrant.v1beta1.MsgRevokeAllowanceResponse"></a>

### MsgRevokeAllowanceResponse
MsgRevokeAllowanceResponse defines the Msg/RevokeAllowanceResponse response type.





 <!-- end messages -->

 <!-- end enums -->

 <!-- end HasExtensions -->


<a name="cosmos.feegrant.v1beta1.Msg"></a>

### Msg
Msg defines the feegrant msg service.

| Method Name | Request Type | Response Type | Description | HTTP Verb | Endpoint |
| ----------- | ------------ | ------------- | ------------| ------- | -------- |
| `GrantAllowance` | [MsgGrantAllowance](#cosmos.feegrant.v1beta1.MsgGrantAllowance) | [MsgGrantAllowanceResponse](#cosmos.feegrant.v1beta1.MsgGrantAllowanceResponse) | GrantAllowance grants fee allowance to the grantee on the granter's account with the provided expiration time. | |
| `RevokeAllowance` | [MsgRevokeAllowance](#cosmos.feegrant.v1beta1.MsgRevokeAllowance) | [MsgRevokeAllowanceResponse](#cosmos.feegrant.v1beta1.MsgRevokeAllowanceResponse) | RevokeAllowance revokes any fee allowance of granter's account that has been granted to the grantee. | |

 <!-- end services -->



<a name="cosmos/genutil/v1beta1/genesis.proto"></a>
<p align="right"><a href="#top">Top</a></p>

## cosmos/genutil/v1beta1/genesis.proto



<a name="cosmos.genutil.v1beta1.GenesisState"></a>

### GenesisState
GenesisState defines the raw genesis transaction in JSON.


| Field | Type | Label | Description |
| ----- | ---- | ----- | ----------- |
| `gen_txs` | [bytes](#bytes) | repeated | gen_txs defines the genesis transactions. |





 <!-- end messages -->

 <!-- end enums -->

 <!-- end HasExtensions -->

 <!-- end services -->



<a name="cosmos/gov/module/v1/module.proto"></a>
<p align="right"><a href="#top">Top</a></p>

## cosmos/gov/module/v1/module.proto



<a name="cosmos.gov.module.v1.Module"></a>

### Module






 <!-- end messages -->

 <!-- end enums -->

 <!-- end HasExtensions -->

 <!-- end services -->



<a name="cosmos/gov/v1beta1/gov.proto"></a>
<p align="right"><a href="#top">Top</a></p>

## cosmos/gov/v1beta1/gov.proto



<a name="cosmos.gov.v1beta1.Deposit"></a>

### Deposit
Deposit defines an amount deposited by an account address to an active
proposal.


| Field | Type | Label | Description |
| ----- | ---- | ----- | ----------- |
| `proposal_id` | [uint64](#uint64) |  |  |
| `depositor` | [string](#string) |  |  |
| `amount` | [cosmos.base.v1beta1.Coin](#cosmos.base.v1beta1.Coin) | repeated |  |






<a name="cosmos.gov.v1beta1.DepositParams"></a>

### DepositParams
DepositParams defines the params for deposits on governance proposals.


| Field | Type | Label | Description |
| ----- | ---- | ----- | ----------- |
| `min_deposit` | [cosmos.base.v1beta1.Coin](#cosmos.base.v1beta1.Coin) | repeated | Minimum deposit for a proposal to enter voting period. |
| `max_deposit_period` | [google.protobuf.Duration](#google.protobuf.Duration) |  | Maximum period for Atom holders to deposit on a proposal. Initial value: 2 months. |






<a name="cosmos.gov.v1beta1.Proposal"></a>

### Proposal
Proposal defines the core field members of a governance proposal.


| Field | Type | Label | Description |
| ----- | ---- | ----- | ----------- |
| `proposal_id` | [uint64](#uint64) |  |  |
| `content` | [google.protobuf.Any](#google.protobuf.Any) |  |  |
| `status` | [ProposalStatus](#cosmos.gov.v1beta1.ProposalStatus) |  |  |
| `final_tally_result` | [TallyResult](#cosmos.gov.v1beta1.TallyResult) |  |  |
| `submit_time` | [google.protobuf.Timestamp](#google.protobuf.Timestamp) |  |  |
| `deposit_end_time` | [google.protobuf.Timestamp](#google.protobuf.Timestamp) |  |  |
| `total_deposit` | [cosmos.base.v1beta1.Coin](#cosmos.base.v1beta1.Coin) | repeated |  |
| `voting_start_time` | [google.protobuf.Timestamp](#google.protobuf.Timestamp) |  |  |
| `voting_end_time` | [google.protobuf.Timestamp](#google.protobuf.Timestamp) |  |  |






<a name="cosmos.gov.v1beta1.TallyParams"></a>

### TallyParams
TallyParams defines the params for tallying votes on governance proposals.


| Field | Type | Label | Description |
| ----- | ---- | ----- | ----------- |
| `quorum` | [bytes](#bytes) |  | Minimum percentage of total stake needed to vote for a result to be considered valid. |
| `threshold` | [bytes](#bytes) |  | Minimum proportion of Yes votes for proposal to pass. Default value: 0.5. |
| `veto_threshold` | [bytes](#bytes) |  | Minimum value of Veto votes to Total votes ratio for proposal to be vetoed. Default value: 1/3. |






<a name="cosmos.gov.v1beta1.TallyResult"></a>

### TallyResult
TallyResult defines a standard tally for a governance proposal.


| Field | Type | Label | Description |
| ----- | ---- | ----- | ----------- |
| `yes` | [string](#string) |  |  |
| `abstain` | [string](#string) |  |  |
| `no` | [string](#string) |  |  |
| `no_with_veto` | [string](#string) |  |  |






<a name="cosmos.gov.v1beta1.TextProposal"></a>

### TextProposal
TextProposal defines a standard text proposal whose changes need to be
manually updated in case of approval.


| Field | Type | Label | Description |
| ----- | ---- | ----- | ----------- |
| `title` | [string](#string) |  |  |
| `description` | [string](#string) |  |  |






<a name="cosmos.gov.v1beta1.Vote"></a>

### Vote
Vote defines a vote on a governance proposal.
A Vote consists of a proposal ID, the voter, and the vote option.


| Field | Type | Label | Description |
| ----- | ---- | ----- | ----------- |
| `proposal_id` | [uint64](#uint64) |  |  |
| `voter` | [string](#string) |  |  |
| `option` | [VoteOption](#cosmos.gov.v1beta1.VoteOption) |  | **Deprecated.** Deprecated: Prefer to use `options` instead. This field is set in queries if and only if `len(options) == 1` and that option has weight 1. In all other cases, this field will default to VOTE_OPTION_UNSPECIFIED. |
| `options` | [WeightedVoteOption](#cosmos.gov.v1beta1.WeightedVoteOption) | repeated |  |






<a name="cosmos.gov.v1beta1.VotingParams"></a>

### VotingParams
VotingParams defines the params for voting on governance proposals.


| Field | Type | Label | Description |
| ----- | ---- | ----- | ----------- |
| `voting_period` | [google.protobuf.Duration](#google.protobuf.Duration) |  | Length of the voting period. |






<a name="cosmos.gov.v1beta1.WeightedVoteOption"></a>

### WeightedVoteOption
WeightedVoteOption defines a unit of vote for vote split.


| Field | Type | Label | Description |
| ----- | ---- | ----- | ----------- |
| `option` | [VoteOption](#cosmos.gov.v1beta1.VoteOption) |  |  |
| `weight` | [string](#string) |  |  |





 <!-- end messages -->


<a name="cosmos.gov.v1beta1.ProposalStatus"></a>

### ProposalStatus
ProposalStatus enumerates the valid statuses of a proposal.

| Name | Number | Description |
| ---- | ------ | ----------- |
| PROPOSAL_STATUS_UNSPECIFIED | 0 | PROPOSAL_STATUS_UNSPECIFIED defines the default propopsal status. |
| PROPOSAL_STATUS_DEPOSIT_PERIOD | 1 | PROPOSAL_STATUS_DEPOSIT_PERIOD defines a proposal status during the deposit period. |
| PROPOSAL_STATUS_VOTING_PERIOD | 2 | PROPOSAL_STATUS_VOTING_PERIOD defines a proposal status during the voting period. |
| PROPOSAL_STATUS_PASSED | 3 | PROPOSAL_STATUS_PASSED defines a proposal status of a proposal that has passed. |
| PROPOSAL_STATUS_REJECTED | 4 | PROPOSAL_STATUS_REJECTED defines a proposal status of a proposal that has been rejected. |
| PROPOSAL_STATUS_FAILED | 5 | PROPOSAL_STATUS_FAILED defines a proposal status of a proposal that has failed. |



<a name="cosmos.gov.v1beta1.VoteOption"></a>

### VoteOption
VoteOption enumerates the valid vote options for a given governance proposal.

| Name | Number | Description |
| ---- | ------ | ----------- |
| VOTE_OPTION_UNSPECIFIED | 0 | VOTE_OPTION_UNSPECIFIED defines a no-op vote option. |
| VOTE_OPTION_YES | 1 | VOTE_OPTION_YES defines a yes vote option. |
| VOTE_OPTION_ABSTAIN | 2 | VOTE_OPTION_ABSTAIN defines an abstain vote option. |
| VOTE_OPTION_NO | 3 | VOTE_OPTION_NO defines a no vote option. |
| VOTE_OPTION_NO_WITH_VETO | 4 | VOTE_OPTION_NO_WITH_VETO defines a no with veto vote option. |


 <!-- end enums -->

 <!-- end HasExtensions -->

 <!-- end services -->



<a name="cosmos/gov/v1beta1/genesis.proto"></a>
<p align="right"><a href="#top">Top</a></p>

## cosmos/gov/v1beta1/genesis.proto



<a name="cosmos.gov.v1beta1.GenesisState"></a>

### GenesisState
GenesisState defines the gov module's genesis state.


| Field | Type | Label | Description |
| ----- | ---- | ----- | ----------- |
| `starting_proposal_id` | [uint64](#uint64) |  | starting_proposal_id is the ID of the starting proposal. |
| `deposits` | [Deposit](#cosmos.gov.v1beta1.Deposit) | repeated | deposits defines all the deposits present at genesis. |
| `votes` | [Vote](#cosmos.gov.v1beta1.Vote) | repeated | votes defines all the votes present at genesis. |
| `proposals` | [Proposal](#cosmos.gov.v1beta1.Proposal) | repeated | proposals defines all the proposals present at genesis. |
| `deposit_params` | [DepositParams](#cosmos.gov.v1beta1.DepositParams) |  | params defines all the paramaters of related to deposit. |
| `voting_params` | [VotingParams](#cosmos.gov.v1beta1.VotingParams) |  | params defines all the paramaters of related to voting. |
| `tally_params` | [TallyParams](#cosmos.gov.v1beta1.TallyParams) |  | params defines all the paramaters of related to tally. |





 <!-- end messages -->

 <!-- end enums -->

 <!-- end HasExtensions -->

 <!-- end services -->



<a name="cosmos/gov/v1beta1/query.proto"></a>
<p align="right"><a href="#top">Top</a></p>

## cosmos/gov/v1beta1/query.proto



<a name="cosmos.gov.v1beta1.QueryDepositRequest"></a>

### QueryDepositRequest
QueryDepositRequest is the request type for the Query/Deposit RPC method.


| Field | Type | Label | Description |
| ----- | ---- | ----- | ----------- |
| `proposal_id` | [uint64](#uint64) |  | proposal_id defines the unique id of the proposal. |
| `depositor` | [string](#string) |  | depositor defines the deposit addresses from the proposals. |






<a name="cosmos.gov.v1beta1.QueryDepositResponse"></a>

### QueryDepositResponse
QueryDepositResponse is the response type for the Query/Deposit RPC method.


| Field | Type | Label | Description |
| ----- | ---- | ----- | ----------- |
| `deposit` | [Deposit](#cosmos.gov.v1beta1.Deposit) |  | deposit defines the requested deposit. |






<a name="cosmos.gov.v1beta1.QueryDepositsRequest"></a>

### QueryDepositsRequest
QueryDepositsRequest is the request type for the Query/Deposits RPC method.


| Field | Type | Label | Description |
| ----- | ---- | ----- | ----------- |
| `proposal_id` | [uint64](#uint64) |  | proposal_id defines the unique id of the proposal. |
| `pagination` | [cosmos.base.query.v1beta1.PageRequest](#cosmos.base.query.v1beta1.PageRequest) |  | pagination defines an optional pagination for the request. |






<a name="cosmos.gov.v1beta1.QueryDepositsResponse"></a>

### QueryDepositsResponse
QueryDepositsResponse is the response type for the Query/Deposits RPC method.


| Field | Type | Label | Description |
| ----- | ---- | ----- | ----------- |
| `deposits` | [Deposit](#cosmos.gov.v1beta1.Deposit) | repeated |  |
| `pagination` | [cosmos.base.query.v1beta1.PageResponse](#cosmos.base.query.v1beta1.PageResponse) |  | pagination defines the pagination in the response. |






<a name="cosmos.gov.v1beta1.QueryParamsRequest"></a>

### QueryParamsRequest
QueryParamsRequest is the request type for the Query/Params RPC method.


| Field | Type | Label | Description |
| ----- | ---- | ----- | ----------- |
| `params_type` | [string](#string) |  | params_type defines which parameters to query for, can be one of "voting", "tallying" or "deposit". |






<a name="cosmos.gov.v1beta1.QueryParamsResponse"></a>

### QueryParamsResponse
QueryParamsResponse is the response type for the Query/Params RPC method.


| Field | Type | Label | Description |
| ----- | ---- | ----- | ----------- |
| `voting_params` | [VotingParams](#cosmos.gov.v1beta1.VotingParams) |  | voting_params defines the parameters related to voting. |
| `deposit_params` | [DepositParams](#cosmos.gov.v1beta1.DepositParams) |  | deposit_params defines the parameters related to deposit. |
| `tally_params` | [TallyParams](#cosmos.gov.v1beta1.TallyParams) |  | tally_params defines the parameters related to tally. |






<a name="cosmos.gov.v1beta1.QueryProposalRequest"></a>

### QueryProposalRequest
QueryProposalRequest is the request type for the Query/Proposal RPC method.


| Field | Type | Label | Description |
| ----- | ---- | ----- | ----------- |
| `proposal_id` | [uint64](#uint64) |  | proposal_id defines the unique id of the proposal. |






<a name="cosmos.gov.v1beta1.QueryProposalResponse"></a>

### QueryProposalResponse
QueryProposalResponse is the response type for the Query/Proposal RPC method.


| Field | Type | Label | Description |
| ----- | ---- | ----- | ----------- |
| `proposal` | [Proposal](#cosmos.gov.v1beta1.Proposal) |  |  |






<a name="cosmos.gov.v1beta1.QueryProposalsRequest"></a>

### QueryProposalsRequest
QueryProposalsRequest is the request type for the Query/Proposals RPC method.


| Field | Type | Label | Description |
| ----- | ---- | ----- | ----------- |
| `proposal_status` | [ProposalStatus](#cosmos.gov.v1beta1.ProposalStatus) |  | proposal_status defines the status of the proposals. |
| `voter` | [string](#string) |  | voter defines the voter address for the proposals. |
| `depositor` | [string](#string) |  | depositor defines the deposit addresses from the proposals. |
| `pagination` | [cosmos.base.query.v1beta1.PageRequest](#cosmos.base.query.v1beta1.PageRequest) |  | pagination defines an optional pagination for the request. |






<a name="cosmos.gov.v1beta1.QueryProposalsResponse"></a>

### QueryProposalsResponse
QueryProposalsResponse is the response type for the Query/Proposals RPC
method.


| Field | Type | Label | Description |
| ----- | ---- | ----- | ----------- |
| `proposals` | [Proposal](#cosmos.gov.v1beta1.Proposal) | repeated |  |
| `pagination` | [cosmos.base.query.v1beta1.PageResponse](#cosmos.base.query.v1beta1.PageResponse) |  | pagination defines the pagination in the response. |






<a name="cosmos.gov.v1beta1.QueryTallyResultRequest"></a>

### QueryTallyResultRequest
QueryTallyResultRequest is the request type for the Query/Tally RPC method.


| Field | Type | Label | Description |
| ----- | ---- | ----- | ----------- |
| `proposal_id` | [uint64](#uint64) |  | proposal_id defines the unique id of the proposal. |






<a name="cosmos.gov.v1beta1.QueryTallyResultResponse"></a>

### QueryTallyResultResponse
QueryTallyResultResponse is the response type for the Query/Tally RPC method.


| Field | Type | Label | Description |
| ----- | ---- | ----- | ----------- |
| `tally` | [TallyResult](#cosmos.gov.v1beta1.TallyResult) |  | tally defines the requested tally. |






<a name="cosmos.gov.v1beta1.QueryVoteRequest"></a>

### QueryVoteRequest
QueryVoteRequest is the request type for the Query/Vote RPC method.


| Field | Type | Label | Description |
| ----- | ---- | ----- | ----------- |
| `proposal_id` | [uint64](#uint64) |  | proposal_id defines the unique id of the proposal. |
| `voter` | [string](#string) |  | voter defines the oter address for the proposals. |






<a name="cosmos.gov.v1beta1.QueryVoteResponse"></a>

### QueryVoteResponse
QueryVoteResponse is the response type for the Query/Vote RPC method.


| Field | Type | Label | Description |
| ----- | ---- | ----- | ----------- |
| `vote` | [Vote](#cosmos.gov.v1beta1.Vote) |  | vote defined the queried vote. |






<a name="cosmos.gov.v1beta1.QueryVotesRequest"></a>

### QueryVotesRequest
QueryVotesRequest is the request type for the Query/Votes RPC method.


| Field | Type | Label | Description |
| ----- | ---- | ----- | ----------- |
| `proposal_id` | [uint64](#uint64) |  | proposal_id defines the unique id of the proposal. |
| `pagination` | [cosmos.base.query.v1beta1.PageRequest](#cosmos.base.query.v1beta1.PageRequest) |  | pagination defines an optional pagination for the request. |






<a name="cosmos.gov.v1beta1.QueryVotesResponse"></a>

### QueryVotesResponse
QueryVotesResponse is the response type for the Query/Votes RPC method.


| Field | Type | Label | Description |
| ----- | ---- | ----- | ----------- |
| `votes` | [Vote](#cosmos.gov.v1beta1.Vote) | repeated | votes defined the queried votes. |
| `pagination` | [cosmos.base.query.v1beta1.PageResponse](#cosmos.base.query.v1beta1.PageResponse) |  | pagination defines the pagination in the response. |





 <!-- end messages -->

 <!-- end enums -->

 <!-- end HasExtensions -->


<a name="cosmos.gov.v1beta1.Query"></a>

### Query
Query defines the gRPC querier service for gov module

| Method Name | Request Type | Response Type | Description | HTTP Verb | Endpoint |
| ----------- | ------------ | ------------- | ------------| ------- | -------- |
| `Proposal` | [QueryProposalRequest](#cosmos.gov.v1beta1.QueryProposalRequest) | [QueryProposalResponse](#cosmos.gov.v1beta1.QueryProposalResponse) | Proposal queries proposal details based on ProposalID. | GET|/cosmos/gov/v1beta1/proposals/{proposal_id}|
| `Proposals` | [QueryProposalsRequest](#cosmos.gov.v1beta1.QueryProposalsRequest) | [QueryProposalsResponse](#cosmos.gov.v1beta1.QueryProposalsResponse) | Proposals queries all proposals based on given status. | GET|/cosmos/gov/v1beta1/proposals|
| `Vote` | [QueryVoteRequest](#cosmos.gov.v1beta1.QueryVoteRequest) | [QueryVoteResponse](#cosmos.gov.v1beta1.QueryVoteResponse) | Vote queries voted information based on proposalID, voterAddr. | GET|/cosmos/gov/v1beta1/proposals/{proposal_id}/votes/{voter}|
| `Votes` | [QueryVotesRequest](#cosmos.gov.v1beta1.QueryVotesRequest) | [QueryVotesResponse](#cosmos.gov.v1beta1.QueryVotesResponse) | Votes queries votes of a given proposal. | GET|/cosmos/gov/v1beta1/proposals/{proposal_id}/votes|
| `Params` | [QueryParamsRequest](#cosmos.gov.v1beta1.QueryParamsRequest) | [QueryParamsResponse](#cosmos.gov.v1beta1.QueryParamsResponse) | Params queries all parameters of the gov module. | GET|/cosmos/gov/v1beta1/params/{params_type}|
| `Deposit` | [QueryDepositRequest](#cosmos.gov.v1beta1.QueryDepositRequest) | [QueryDepositResponse](#cosmos.gov.v1beta1.QueryDepositResponse) | Deposit queries single deposit information based proposalID, depositAddr. | GET|/cosmos/gov/v1beta1/proposals/{proposal_id}/deposits/{depositor}|
| `Deposits` | [QueryDepositsRequest](#cosmos.gov.v1beta1.QueryDepositsRequest) | [QueryDepositsResponse](#cosmos.gov.v1beta1.QueryDepositsResponse) | Deposits queries all deposits of a single proposal. | GET|/cosmos/gov/v1beta1/proposals/{proposal_id}/deposits|
| `TallyResult` | [QueryTallyResultRequest](#cosmos.gov.v1beta1.QueryTallyResultRequest) | [QueryTallyResultResponse](#cosmos.gov.v1beta1.QueryTallyResultResponse) | TallyResult queries the tally of a proposal vote. | GET|/cosmos/gov/v1beta1/proposals/{proposal_id}/tally|

 <!-- end services -->



<a name="cosmos/gov/v1beta1/tx.proto"></a>
<p align="right"><a href="#top">Top</a></p>

## cosmos/gov/v1beta1/tx.proto



<a name="cosmos.gov.v1beta1.MsgDeposit"></a>

### MsgDeposit
MsgDeposit defines a message to submit a deposit to an existing proposal.


| Field | Type | Label | Description |
| ----- | ---- | ----- | ----------- |
| `proposal_id` | [uint64](#uint64) |  |  |
| `depositor` | [string](#string) |  |  |
| `amount` | [cosmos.base.v1beta1.Coin](#cosmos.base.v1beta1.Coin) | repeated |  |






<a name="cosmos.gov.v1beta1.MsgDepositResponse"></a>

### MsgDepositResponse
MsgDepositResponse defines the Msg/Deposit response type.






<a name="cosmos.gov.v1beta1.MsgSubmitProposal"></a>

### MsgSubmitProposal
MsgSubmitProposal defines an sdk.Msg type that supports submitting arbitrary
proposal Content.


| Field | Type | Label | Description |
| ----- | ---- | ----- | ----------- |
| `content` | [google.protobuf.Any](#google.protobuf.Any) |  |  |
| `initial_deposit` | [cosmos.base.v1beta1.Coin](#cosmos.base.v1beta1.Coin) | repeated |  |
| `proposer` | [string](#string) |  |  |






<a name="cosmos.gov.v1beta1.MsgSubmitProposalResponse"></a>

### MsgSubmitProposalResponse
MsgSubmitProposalResponse defines the Msg/SubmitProposal response type.


| Field | Type | Label | Description |
| ----- | ---- | ----- | ----------- |
| `proposal_id` | [uint64](#uint64) |  |  |






<a name="cosmos.gov.v1beta1.MsgVote"></a>

### MsgVote
MsgVote defines a message to cast a vote.


| Field | Type | Label | Description |
| ----- | ---- | ----- | ----------- |
| `proposal_id` | [uint64](#uint64) |  |  |
| `voter` | [string](#string) |  |  |
| `option` | [VoteOption](#cosmos.gov.v1beta1.VoteOption) |  |  |






<a name="cosmos.gov.v1beta1.MsgVoteResponse"></a>

### MsgVoteResponse
MsgVoteResponse defines the Msg/Vote response type.






<a name="cosmos.gov.v1beta1.MsgVoteWeighted"></a>

### MsgVoteWeighted
MsgVoteWeighted defines a message to cast a vote.


| Field | Type | Label | Description |
| ----- | ---- | ----- | ----------- |
| `proposal_id` | [uint64](#uint64) |  |  |
| `voter` | [string](#string) |  |  |
| `options` | [WeightedVoteOption](#cosmos.gov.v1beta1.WeightedVoteOption) | repeated |  |






<a name="cosmos.gov.v1beta1.MsgVoteWeightedResponse"></a>

### MsgVoteWeightedResponse
MsgVoteWeightedResponse defines the Msg/VoteWeighted response type.





 <!-- end messages -->

 <!-- end enums -->

 <!-- end HasExtensions -->


<a name="cosmos.gov.v1beta1.Msg"></a>

### Msg
Msg defines the bank Msg service.

| Method Name | Request Type | Response Type | Description | HTTP Verb | Endpoint |
| ----------- | ------------ | ------------- | ------------| ------- | -------- |
| `SubmitProposal` | [MsgSubmitProposal](#cosmos.gov.v1beta1.MsgSubmitProposal) | [MsgSubmitProposalResponse](#cosmos.gov.v1beta1.MsgSubmitProposalResponse) | SubmitProposal defines a method to create new proposal given a content. | |
| `Vote` | [MsgVote](#cosmos.gov.v1beta1.MsgVote) | [MsgVoteResponse](#cosmos.gov.v1beta1.MsgVoteResponse) | Vote defines a method to add a vote on a specific proposal. | |
| `VoteWeighted` | [MsgVoteWeighted](#cosmos.gov.v1beta1.MsgVoteWeighted) | [MsgVoteWeightedResponse](#cosmos.gov.v1beta1.MsgVoteWeightedResponse) | VoteWeighted defines a method to add a weighted vote on a specific proposal. | |
| `Deposit` | [MsgDeposit](#cosmos.gov.v1beta1.MsgDeposit) | [MsgDepositResponse](#cosmos.gov.v1beta1.MsgDepositResponse) | Deposit defines a method to add deposit on a specific proposal. | |

 <!-- end services -->



<a name="cosmos/group/v1beta1/types.proto"></a>
<p align="right"><a href="#top">Top</a></p>

## cosmos/group/v1beta1/types.proto



<a name="cosmos.group.v1beta1.GroupAccountInfo"></a>

### GroupAccountInfo
GroupAccountInfo represents the high-level on-chain information for a group account.


| Field | Type | Label | Description |
| ----- | ---- | ----- | ----------- |
| `address` | [string](#string) |  | address is the group account address. |
| `group_id` | [uint64](#uint64) |  | group_id is the unique ID of the group. |
| `admin` | [string](#string) |  | admin is the account address of the group admin. |
| `metadata` | [bytes](#bytes) |  | metadata is any arbitrary metadata to attached to the group account. |
| `version` | [uint64](#uint64) |  | version is used to track changes to a group's GroupAccountInfo structure that would create a different result on a running proposal. |
| `decision_policy` | [google.protobuf.Any](#google.protobuf.Any) |  | decision_policy specifies the group account's decision policy. |
| `derivation_key` | [bytes](#bytes) |  | derivation_key is the "derivation" key of the group account, which is needed to derive the group root module key and execute proposals. |






<a name="cosmos.group.v1beta1.GroupInfo"></a>

### GroupInfo
GroupInfo represents the high-level on-chain information for a group.


| Field | Type | Label | Description |
| ----- | ---- | ----- | ----------- |
| `group_id` | [uint64](#uint64) |  | group_id is the unique ID of the group. |
| `admin` | [string](#string) |  | admin is the account address of the group's admin. |
| `metadata` | [bytes](#bytes) |  | metadata is any arbitrary metadata to attached to the group. |
| `version` | [uint64](#uint64) |  | version is used to track changes to a group's membership structure that would break existing proposals. Whenever any members weight is changed, or any member is added or removed this version is incremented and will cause proposals based on older versions of this group to fail |
| `total_weight` | [string](#string) |  | total_weight is the sum of the group members' weights. |






<a name="cosmos.group.v1beta1.GroupMember"></a>

### GroupMember
GroupMember represents the relationship between a group and a member.


| Field | Type | Label | Description |
| ----- | ---- | ----- | ----------- |
| `group_id` | [uint64](#uint64) |  | group_id is the unique ID of the group. |
| `member` | [Member](#cosmos.group.v1beta1.Member) |  | member is the member data. |






<a name="cosmos.group.v1beta1.Member"></a>

### Member
Member represents a group member with an account address,
non-zero weight and metadata.


| Field | Type | Label | Description |
| ----- | ---- | ----- | ----------- |
| `address` | [string](#string) |  | address is the member's account address. |
| `weight` | [string](#string) |  | weight is the member's voting weight that should be greater than 0. |
| `metadata` | [bytes](#bytes) |  | metadata is any arbitrary metadata to attached to the member. |






<a name="cosmos.group.v1beta1.Members"></a>

### Members
Members defines a repeated slice of Member objects.


| Field | Type | Label | Description |
| ----- | ---- | ----- | ----------- |
| `members` | [Member](#cosmos.group.v1beta1.Member) | repeated | members is the list of members. |






<a name="cosmos.group.v1beta1.Proposal"></a>

### Proposal
Proposal defines a group proposal. Any member of a group can submit a proposal
for a group account to decide upon.
A proposal consists of a set of `sdk.Msg`s that will be executed if the proposal
passes as well as some optional metadata associated with the proposal.


| Field | Type | Label | Description |
| ----- | ---- | ----- | ----------- |
| `proposal_id` | [uint64](#uint64) |  | proposal_id is the unique id of the proposal. |
| `address` | [string](#string) |  | address is the group account address. |
| `metadata` | [bytes](#bytes) |  | metadata is any arbitrary metadata to attached to the proposal. |
| `proposers` | [string](#string) | repeated | proposers are the account addresses of the proposers. |
| `submitted_at` | [google.protobuf.Timestamp](#google.protobuf.Timestamp) |  | submitted_at is a timestamp specifying when a proposal was submitted. |
| `group_version` | [uint64](#uint64) |  | group_version tracks the version of the group that this proposal corresponds to. When group membership is changed, existing proposals from previous group versions will become invalid. |
| `group_account_version` | [uint64](#uint64) |  | group_account_version tracks the version of the group account that this proposal corresponds to. When a decision policy is changed, existing proposals from previous policy versions will become invalid. |
| `status` | [Proposal.Status](#cosmos.group.v1beta1.Proposal.Status) |  | Status represents the high level position in the life cycle of the proposal. Initial value is Submitted. |
| `result` | [Proposal.Result](#cosmos.group.v1beta1.Proposal.Result) |  | result is the final result based on the votes and election rule. Initial value is unfinalized. The result is persisted so that clients can always rely on this state and not have to replicate the logic. |
| `vote_state` | [Tally](#cosmos.group.v1beta1.Tally) |  | vote_state contains the sums of all weighted votes for this proposal. |
| `timeout` | [google.protobuf.Timestamp](#google.protobuf.Timestamp) |  | timeout is the timestamp of the block where the proposal execution times out. Header times of the votes and execution messages must be before this end time to be included in the election. After the timeout timestamp the proposal can not be executed anymore and should be considered pending delete. |
| `executor_result` | [Proposal.ExecutorResult](#cosmos.group.v1beta1.Proposal.ExecutorResult) |  | executor_result is the final result based on the votes and election rule. Initial value is NotRun. |
| `msgs` | [google.protobuf.Any](#google.protobuf.Any) | repeated | msgs is a list of Msgs that will be executed if the proposal passes. |






<a name="cosmos.group.v1beta1.Tally"></a>

### Tally
Tally represents the sum of weighted votes.


| Field | Type | Label | Description |
| ----- | ---- | ----- | ----------- |
| `yes_count` | [string](#string) |  | yes_count is the weighted sum of yes votes. |
| `no_count` | [string](#string) |  | no_count is the weighted sum of no votes. |
| `abstain_count` | [string](#string) |  | abstain_count is the weighted sum of abstainers |
| `veto_count` | [string](#string) |  | veto_count is the weighted sum of vetoes. |






<a name="cosmos.group.v1beta1.ThresholdDecisionPolicy"></a>

### ThresholdDecisionPolicy
ThresholdDecisionPolicy implements the DecisionPolicy interface


| Field | Type | Label | Description |
| ----- | ---- | ----- | ----------- |
| `threshold` | [string](#string) |  | threshold is the minimum weighted sum of yes votes that must be met or exceeded for a proposal to succeed. |
| `timeout` | [google.protobuf.Duration](#google.protobuf.Duration) |  | timeout is the duration from submission of a proposal to the end of voting period Within this times votes and exec messages can be submitted. |






<a name="cosmos.group.v1beta1.Vote"></a>

### Vote
Vote represents a vote for a proposal.


| Field | Type | Label | Description |
| ----- | ---- | ----- | ----------- |
| `proposal_id` | [uint64](#uint64) |  | proposal is the unique ID of the proposal. |
| `voter` | [string](#string) |  | voter is the account address of the voter. |
| `choice` | [Choice](#cosmos.group.v1beta1.Choice) |  | choice is the voter's choice on the proposal. |
| `metadata` | [bytes](#bytes) |  | metadata is any arbitrary metadata to attached to the vote. |
| `submitted_at` | [google.protobuf.Timestamp](#google.protobuf.Timestamp) |  | submitted_at is the timestamp when the vote was submitted. |





 <!-- end messages -->


<a name="cosmos.group.v1beta1.Choice"></a>

### Choice
Choice defines available types of choices for voting.

| Name | Number | Description |
| ---- | ------ | ----------- |
| CHOICE_UNSPECIFIED | 0 | CHOICE_UNSPECIFIED defines a no-op voting choice. |
| CHOICE_NO | 1 | CHOICE_NO defines a no voting choice. |
| CHOICE_YES | 2 | CHOICE_YES defines a yes voting choice. |
| CHOICE_ABSTAIN | 3 | CHOICE_ABSTAIN defines an abstaining voting choice. |
| CHOICE_VETO | 4 | CHOICE_VETO defines a voting choice with veto. |



<a name="cosmos.group.v1beta1.Proposal.ExecutorResult"></a>

### Proposal.ExecutorResult
ExecutorResult defines types of proposal executor results.

| Name | Number | Description |
| ---- | ------ | ----------- |
| EXECUTOR_RESULT_UNSPECIFIED | 0 | An empty value is not allowed. |
| EXECUTOR_RESULT_NOT_RUN | 1 | We have not yet run the executor. |
| EXECUTOR_RESULT_SUCCESS | 2 | The executor was successful and proposed action updated state. |
| EXECUTOR_RESULT_FAILURE | 3 | The executor returned an error and proposed action didn't update state. |



<a name="cosmos.group.v1beta1.Proposal.Result"></a>

### Proposal.Result
Result defines types of proposal results.

| Name | Number | Description |
| ---- | ------ | ----------- |
| RESULT_UNSPECIFIED | 0 | An empty value is invalid and not allowed |
| RESULT_UNFINALIZED | 1 | Until a final tally has happened the status is unfinalized |
| RESULT_ACCEPTED | 2 | Final result of the tally |
| RESULT_REJECTED | 3 | Final result of the tally |



<a name="cosmos.group.v1beta1.Proposal.Status"></a>

### Proposal.Status
Status defines proposal statuses.

| Name | Number | Description |
| ---- | ------ | ----------- |
| STATUS_UNSPECIFIED | 0 | An empty value is invalid and not allowed. |
| STATUS_SUBMITTED | 1 | Initial status of a proposal when persisted. |
| STATUS_CLOSED | 2 | Final status of a proposal when the final tally was executed. |
| STATUS_ABORTED | 3 | Final status of a proposal when the group was modified before the final tally. |


 <!-- end enums -->

 <!-- end HasExtensions -->

 <!-- end services -->



<<<<<<< HEAD
<a name="cosmos/params/module/v1/module.proto"></a>
<p align="right"><a href="#top">Top</a></p>

## cosmos/params/module/v1/module.proto



<a name="cosmos.params.module.v1.Module"></a>

### Module






 <!-- end messages -->

 <!-- end enums -->

 <!-- end HasExtensions -->

 <!-- end services -->



<a name="cosmos/params/v1beta1/params.proto"></a>
=======
<a name="cosmos/group/v1beta1/query.proto"></a>
>>>>>>> adff7d80
<p align="right"><a href="#top">Top</a></p>

## cosmos/group/v1beta1/query.proto



<a name="cosmos.group.v1beta1.QueryGroupAccountInfoRequest"></a>

### QueryGroupAccountInfoRequest
QueryGroupAccountInfoRequest is the Query/GroupAccountInfo request type.


| Field | Type | Label | Description |
| ----- | ---- | ----- | ----------- |
| `address` | [string](#string) |  | address is the account address of the group account. |






<a name="cosmos.group.v1beta1.QueryGroupAccountInfoResponse"></a>

### QueryGroupAccountInfoResponse
QueryGroupAccountInfoResponse is the Query/GroupAccountInfo response type.


| Field | Type | Label | Description |
| ----- | ---- | ----- | ----------- |
| `info` | [GroupAccountInfo](#cosmos.group.v1beta1.GroupAccountInfo) |  | info is the GroupAccountInfo for the group account. |






<a name="cosmos.group.v1beta1.QueryGroupAccountsByAdminRequest"></a>

### QueryGroupAccountsByAdminRequest
QueryGroupAccountsByAdminRequest is the Query/GroupAccountsByAdmin request type.


| Field | Type | Label | Description |
| ----- | ---- | ----- | ----------- |
| `admin` | [string](#string) |  | admin is the admin address of the group account. |
| `pagination` | [cosmos.base.query.v1beta1.PageRequest](#cosmos.base.query.v1beta1.PageRequest) |  | pagination defines an optional pagination for the request. |






<a name="cosmos.group.v1beta1.QueryGroupAccountsByAdminResponse"></a>

### QueryGroupAccountsByAdminResponse
QueryGroupAccountsByAdminResponse is the Query/GroupAccountsByAdmin response type.


| Field | Type | Label | Description |
| ----- | ---- | ----- | ----------- |
| `group_accounts` | [GroupAccountInfo](#cosmos.group.v1beta1.GroupAccountInfo) | repeated | group_accounts are the group accounts info with provided admin. |
| `pagination` | [cosmos.base.query.v1beta1.PageResponse](#cosmos.base.query.v1beta1.PageResponse) |  | pagination defines the pagination in the response. |






<a name="cosmos.group.v1beta1.QueryGroupAccountsByGroupRequest"></a>

### QueryGroupAccountsByGroupRequest
QueryGroupAccountsByGroupRequest is the Query/GroupAccountsByGroup request type.


| Field | Type | Label | Description |
| ----- | ---- | ----- | ----------- |
| `group_id` | [uint64](#uint64) |  | group_id is the unique ID of the group account's group. |
| `pagination` | [cosmos.base.query.v1beta1.PageRequest](#cosmos.base.query.v1beta1.PageRequest) |  | pagination defines an optional pagination for the request. |






<a name="cosmos.group.v1beta1.QueryGroupAccountsByGroupResponse"></a>

### QueryGroupAccountsByGroupResponse
QueryGroupAccountsByGroupResponse is the Query/GroupAccountsByGroup response type.


| Field | Type | Label | Description |
| ----- | ---- | ----- | ----------- |
| `group_accounts` | [GroupAccountInfo](#cosmos.group.v1beta1.GroupAccountInfo) | repeated | group_accounts are the group accounts info associated with the provided group. |
| `pagination` | [cosmos.base.query.v1beta1.PageResponse](#cosmos.base.query.v1beta1.PageResponse) |  | pagination defines the pagination in the response. |






<a name="cosmos.group.v1beta1.QueryGroupInfoRequest"></a>

### QueryGroupInfoRequest
QueryGroupInfoRequest is the Query/GroupInfo request type.


| Field | Type | Label | Description |
| ----- | ---- | ----- | ----------- |
| `group_id` | [uint64](#uint64) |  | group_id is the unique ID of the group. |






<a name="cosmos.group.v1beta1.QueryGroupInfoResponse"></a>

### QueryGroupInfoResponse
QueryGroupInfoResponse is the Query/GroupInfo response type.


| Field | Type | Label | Description |
| ----- | ---- | ----- | ----------- |
| `info` | [GroupInfo](#cosmos.group.v1beta1.GroupInfo) |  | info is the GroupInfo for the group. |






<a name="cosmos.group.v1beta1.QueryGroupMembersRequest"></a>

### QueryGroupMembersRequest
QueryGroupMembersRequest is the Query/GroupMembersRequest request type.


| Field | Type | Label | Description |
| ----- | ---- | ----- | ----------- |
| `group_id` | [uint64](#uint64) |  | group_id is the unique ID of the group. |
| `pagination` | [cosmos.base.query.v1beta1.PageRequest](#cosmos.base.query.v1beta1.PageRequest) |  | pagination defines an optional pagination for the request. |






<a name="cosmos.group.v1beta1.QueryGroupMembersResponse"></a>

### QueryGroupMembersResponse
QueryGroupMembersResponse is the Query/GroupMembersResponse response type.


| Field | Type | Label | Description |
| ----- | ---- | ----- | ----------- |
| `members` | [GroupMember](#cosmos.group.v1beta1.GroupMember) | repeated | members are the members of the group with given group_id. |
| `pagination` | [cosmos.base.query.v1beta1.PageResponse](#cosmos.base.query.v1beta1.PageResponse) |  | pagination defines the pagination in the response. |






<a name="cosmos.group.v1beta1.QueryGroupsByAdminRequest"></a>

### QueryGroupsByAdminRequest
QueryGroupsByAdminRequest is the Query/GroupsByAdminRequest request type.


| Field | Type | Label | Description |
| ----- | ---- | ----- | ----------- |
| `admin` | [string](#string) |  | admin is the account address of a group's admin. |
| `pagination` | [cosmos.base.query.v1beta1.PageRequest](#cosmos.base.query.v1beta1.PageRequest) |  | pagination defines an optional pagination for the request. |






<a name="cosmos.group.v1beta1.QueryGroupsByAdminResponse"></a>

### QueryGroupsByAdminResponse
QueryGroupsByAdminResponse is the Query/GroupsByAdminResponse response type.


| Field | Type | Label | Description |
| ----- | ---- | ----- | ----------- |
| `groups` | [GroupInfo](#cosmos.group.v1beta1.GroupInfo) | repeated | groups are the groups info with the provided admin. |
| `pagination` | [cosmos.base.query.v1beta1.PageResponse](#cosmos.base.query.v1beta1.PageResponse) |  | pagination defines the pagination in the response. |






<a name="cosmos.group.v1beta1.QueryProposalRequest"></a>

### QueryProposalRequest
QueryProposalRequest is the Query/Proposal request type.


| Field | Type | Label | Description |
| ----- | ---- | ----- | ----------- |
| `proposal_id` | [uint64](#uint64) |  | proposal_id is the unique ID of a proposal. |






<a name="cosmos.group.v1beta1.QueryProposalResponse"></a>

### QueryProposalResponse
QueryProposalResponse is the Query/Proposal response type.


| Field | Type | Label | Description |
| ----- | ---- | ----- | ----------- |
| `proposal` | [Proposal](#cosmos.group.v1beta1.Proposal) |  | proposal is the proposal info. |






<a name="cosmos.group.v1beta1.QueryProposalsByGroupAccountRequest"></a>

### QueryProposalsByGroupAccountRequest
QueryProposalsByGroupAccountRequest is the Query/ProposalByGroupAccount request type.


| Field | Type | Label | Description |
| ----- | ---- | ----- | ----------- |
| `address` | [string](#string) |  | address is the group account address related to proposals. |
| `pagination` | [cosmos.base.query.v1beta1.PageRequest](#cosmos.base.query.v1beta1.PageRequest) |  | pagination defines an optional pagination for the request. |






<a name="cosmos.group.v1beta1.QueryProposalsByGroupAccountResponse"></a>

### QueryProposalsByGroupAccountResponse
QueryProposalsByGroupAccountResponse is the Query/ProposalByGroupAccount response type.


| Field | Type | Label | Description |
| ----- | ---- | ----- | ----------- |
| `proposals` | [Proposal](#cosmos.group.v1beta1.Proposal) | repeated | proposals are the proposals with given group account. |
| `pagination` | [cosmos.base.query.v1beta1.PageResponse](#cosmos.base.query.v1beta1.PageResponse) |  | pagination defines the pagination in the response. |






<a name="cosmos.group.v1beta1.QueryVoteByProposalVoterRequest"></a>

### QueryVoteByProposalVoterRequest
QueryVoteByProposalVoterResponse is the Query/VoteByProposalVoter request type.


| Field | Type | Label | Description |
| ----- | ---- | ----- | ----------- |
| `proposal_id` | [uint64](#uint64) |  | proposal_id is the unique ID of a proposal. |
| `voter` | [string](#string) |  | voter is a proposal voter account address. |






<a name="cosmos.group.v1beta1.QueryVoteByProposalVoterResponse"></a>

### QueryVoteByProposalVoterResponse
QueryVoteByProposalVoterResponse is the Query/VoteByProposalVoter response type.


| Field | Type | Label | Description |
| ----- | ---- | ----- | ----------- |
| `vote` | [Vote](#cosmos.group.v1beta1.Vote) |  | vote is the vote with given proposal_id and voter. |






<a name="cosmos.group.v1beta1.QueryVotesByProposalRequest"></a>

### QueryVotesByProposalRequest
QueryVotesByProposalResponse is the Query/VotesByProposal request type.


| Field | Type | Label | Description |
| ----- | ---- | ----- | ----------- |
| `proposal_id` | [uint64](#uint64) |  | proposal_id is the unique ID of a proposal. |
| `pagination` | [cosmos.base.query.v1beta1.PageRequest](#cosmos.base.query.v1beta1.PageRequest) |  | pagination defines an optional pagination for the request. |






<a name="cosmos.group.v1beta1.QueryVotesByProposalResponse"></a>

### QueryVotesByProposalResponse
QueryVotesByProposalResponse is the Query/VotesByProposal response type.


| Field | Type | Label | Description |
| ----- | ---- | ----- | ----------- |
| `votes` | [Vote](#cosmos.group.v1beta1.Vote) | repeated | votes are the list of votes for given proposal_id. |
| `pagination` | [cosmos.base.query.v1beta1.PageResponse](#cosmos.base.query.v1beta1.PageResponse) |  | pagination defines the pagination in the response. |






<a name="cosmos.group.v1beta1.QueryVotesByVoterRequest"></a>

### QueryVotesByVoterRequest
QueryVotesByVoterResponse is the Query/VotesByVoter request type.


| Field | Type | Label | Description |
| ----- | ---- | ----- | ----------- |
| `voter` | [string](#string) |  | voter is a proposal voter account address. |
| `pagination` | [cosmos.base.query.v1beta1.PageRequest](#cosmos.base.query.v1beta1.PageRequest) |  | pagination defines an optional pagination for the request. |






<a name="cosmos.group.v1beta1.QueryVotesByVoterResponse"></a>

### QueryVotesByVoterResponse
QueryVotesByVoterResponse is the Query/VotesByVoter response type.


| Field | Type | Label | Description |
| ----- | ---- | ----- | ----------- |
| `votes` | [Vote](#cosmos.group.v1beta1.Vote) | repeated | votes are the list of votes by given voter. |
| `pagination` | [cosmos.base.query.v1beta1.PageResponse](#cosmos.base.query.v1beta1.PageResponse) |  | pagination defines the pagination in the response. |





 <!-- end messages -->

 <!-- end enums -->

 <!-- end HasExtensions -->


<a name="cosmos.group.v1beta1.Query"></a>

### Query
Query is the cosmos.group.v1beta1 Query service.

| Method Name | Request Type | Response Type | Description | HTTP Verb | Endpoint |
| ----------- | ------------ | ------------- | ------------| ------- | -------- |
| `GroupInfo` | [QueryGroupInfoRequest](#cosmos.group.v1beta1.QueryGroupInfoRequest) | [QueryGroupInfoResponse](#cosmos.group.v1beta1.QueryGroupInfoResponse) | GroupInfo queries group info based on group id. | |
| `GroupAccountInfo` | [QueryGroupAccountInfoRequest](#cosmos.group.v1beta1.QueryGroupAccountInfoRequest) | [QueryGroupAccountInfoResponse](#cosmos.group.v1beta1.QueryGroupAccountInfoResponse) | GroupAccountInfo queries group account info based on group account address. | |
| `GroupMembers` | [QueryGroupMembersRequest](#cosmos.group.v1beta1.QueryGroupMembersRequest) | [QueryGroupMembersResponse](#cosmos.group.v1beta1.QueryGroupMembersResponse) | GroupMembers queries members of a group | |
| `GroupsByAdmin` | [QueryGroupsByAdminRequest](#cosmos.group.v1beta1.QueryGroupsByAdminRequest) | [QueryGroupsByAdminResponse](#cosmos.group.v1beta1.QueryGroupsByAdminResponse) | GroupsByAdmin queries groups by admin address. | |
| `GroupAccountsByGroup` | [QueryGroupAccountsByGroupRequest](#cosmos.group.v1beta1.QueryGroupAccountsByGroupRequest) | [QueryGroupAccountsByGroupResponse](#cosmos.group.v1beta1.QueryGroupAccountsByGroupResponse) | GroupAccountsByGroup queries group accounts by group id. | |
| `GroupAccountsByAdmin` | [QueryGroupAccountsByAdminRequest](#cosmos.group.v1beta1.QueryGroupAccountsByAdminRequest) | [QueryGroupAccountsByAdminResponse](#cosmos.group.v1beta1.QueryGroupAccountsByAdminResponse) | GroupsByAdmin queries group accounts by admin address. | |
| `Proposal` | [QueryProposalRequest](#cosmos.group.v1beta1.QueryProposalRequest) | [QueryProposalResponse](#cosmos.group.v1beta1.QueryProposalResponse) | Proposal queries a proposal based on proposal id. | |
| `ProposalsByGroupAccount` | [QueryProposalsByGroupAccountRequest](#cosmos.group.v1beta1.QueryProposalsByGroupAccountRequest) | [QueryProposalsByGroupAccountResponse](#cosmos.group.v1beta1.QueryProposalsByGroupAccountResponse) | ProposalsByGroupAccount queries proposals based on group account address. | |
| `VoteByProposalVoter` | [QueryVoteByProposalVoterRequest](#cosmos.group.v1beta1.QueryVoteByProposalVoterRequest) | [QueryVoteByProposalVoterResponse](#cosmos.group.v1beta1.QueryVoteByProposalVoterResponse) | VoteByProposalVoter queries a vote by proposal id and voter. | |
| `VotesByProposal` | [QueryVotesByProposalRequest](#cosmos.group.v1beta1.QueryVotesByProposalRequest) | [QueryVotesByProposalResponse](#cosmos.group.v1beta1.QueryVotesByProposalResponse) | VotesByProposal queries a vote by proposal. | |
| `VotesByVoter` | [QueryVotesByVoterRequest](#cosmos.group.v1beta1.QueryVotesByVoterRequest) | [QueryVotesByVoterResponse](#cosmos.group.v1beta1.QueryVotesByVoterResponse) | VotesByVoter queries a vote by voter. | |

 <!-- end services -->



<a name="cosmos/group/v1beta1/tx.proto"></a>
<p align="right"><a href="#top">Top</a></p>

## cosmos/group/v1beta1/tx.proto



<a name="cosmos.group.v1beta1.MsgCreateGroupAccountRequest"></a>

### MsgCreateGroupAccountRequest
MsgCreateGroupAccountRequest is the Msg/CreateGroupAccount request type.


| Field | Type | Label | Description |
| ----- | ---- | ----- | ----------- |
| `admin` | [string](#string) |  | admin is the account address of the group admin. |
| `group_id` | [uint64](#uint64) |  | group_id is the unique ID of the group. |
| `metadata` | [bytes](#bytes) |  | metadata is any arbitrary metadata to attached to the group account. |
| `decision_policy` | [google.protobuf.Any](#google.protobuf.Any) |  | decision_policy specifies the group account's decision policy. |






<a name="cosmos.group.v1beta1.MsgCreateGroupAccountResponse"></a>

### MsgCreateGroupAccountResponse
MsgCreateGroupAccountResponse is the Msg/CreateGroupAccount response type.


| Field | Type | Label | Description |
| ----- | ---- | ----- | ----------- |
| `address` | [string](#string) |  | address is the account address of the newly created group account. |






<a name="cosmos.group.v1beta1.MsgCreateGroupRequest"></a>

### MsgCreateGroupRequest
MsgCreateGroupRequest is the Msg/CreateGroup request type.


| Field | Type | Label | Description |
| ----- | ---- | ----- | ----------- |
| `admin` | [string](#string) |  | admin is the account address of the group admin. |
| `members` | [Member](#cosmos.group.v1beta1.Member) | repeated | members defines the group members. |
| `metadata` | [bytes](#bytes) |  | metadata is any arbitrary metadata to attached to the group. |






<a name="cosmos.group.v1beta1.MsgCreateGroupResponse"></a>

### MsgCreateGroupResponse
MsgCreateGroupResponse is the Msg/CreateGroup response type.


| Field | Type | Label | Description |
| ----- | ---- | ----- | ----------- |
| `group_id` | [uint64](#uint64) |  | group_id is the unique ID of the newly created group. |






<a name="cosmos.group.v1beta1.MsgCreateProposalRequest"></a>

### MsgCreateProposalRequest
MsgCreateProposalRequest is the Msg/CreateProposal request type.


| Field | Type | Label | Description |
| ----- | ---- | ----- | ----------- |
| `address` | [string](#string) |  | address is the group account address. |
| `proposers` | [string](#string) | repeated | proposers are the account addresses of the proposers. Proposers signatures will be counted as yes votes. |
| `metadata` | [bytes](#bytes) |  | metadata is any arbitrary metadata to attached to the proposal. |
| `msgs` | [google.protobuf.Any](#google.protobuf.Any) | repeated | msgs is a list of Msgs that will be executed if the proposal passes. |
| `exec` | [Exec](#cosmos.group.v1beta1.Exec) |  | exec defines the mode of execution of the proposal, whether it should be executed immediately on creation or not. If so, proposers signatures are considered as Yes votes. |






<a name="cosmos.group.v1beta1.MsgCreateProposalResponse"></a>

### MsgCreateProposalResponse
MsgCreateProposalResponse is the Msg/CreateProposal response type.


| Field | Type | Label | Description |
| ----- | ---- | ----- | ----------- |
| `proposal_id` | [uint64](#uint64) |  | proposal is the unique ID of the proposal. |






<a name="cosmos.group.v1beta1.MsgExecRequest"></a>

### MsgExecRequest
MsgExecRequest is the Msg/Exec request type.


| Field | Type | Label | Description |
| ----- | ---- | ----- | ----------- |
| `proposal_id` | [uint64](#uint64) |  | proposal is the unique ID of the proposal. |
| `signer` | [string](#string) |  | signer is the account address used to execute the proposal. |






<a name="cosmos.group.v1beta1.MsgExecResponse"></a>

### MsgExecResponse
MsgExecResponse is the Msg/Exec request type.






<a name="cosmos.group.v1beta1.MsgUpdateGroupAccountAdminRequest"></a>

### MsgUpdateGroupAccountAdminRequest
MsgUpdateGroupAccountAdminRequest is the Msg/UpdateGroupAccountAdmin request type.


| Field | Type | Label | Description |
| ----- | ---- | ----- | ----------- |
| `admin` | [string](#string) |  | admin is the account address of the group admin. |
| `address` | [string](#string) |  | address is the group account address. |
| `new_admin` | [string](#string) |  | new_admin is the new group account admin. |






<a name="cosmos.group.v1beta1.MsgUpdateGroupAccountAdminResponse"></a>

### MsgUpdateGroupAccountAdminResponse
MsgUpdateGroupAccountAdminResponse is the Msg/UpdateGroupAccountAdmin response type.






<a name="cosmos.group.v1beta1.MsgUpdateGroupAccountDecisionPolicyRequest"></a>

### MsgUpdateGroupAccountDecisionPolicyRequest
MsgUpdateGroupAccountDecisionPolicyRequest is the Msg/UpdateGroupAccountDecisionPolicy request type.


| Field | Type | Label | Description |
| ----- | ---- | ----- | ----------- |
| `admin` | [string](#string) |  | admin is the account address of the group admin. |
| `address` | [string](#string) |  | address is the group account address. |
| `decision_policy` | [google.protobuf.Any](#google.protobuf.Any) |  | decision_policy is the updated group account decision policy. |






<a name="cosmos.group.v1beta1.MsgUpdateGroupAccountDecisionPolicyResponse"></a>

### MsgUpdateGroupAccountDecisionPolicyResponse
MsgUpdateGroupAccountDecisionPolicyResponse is the Msg/UpdateGroupAccountDecisionPolicy response type.






<a name="cosmos.group.v1beta1.MsgUpdateGroupAccountMetadataRequest"></a>

### MsgUpdateGroupAccountMetadataRequest
MsgUpdateGroupAccountMetadataRequest is the Msg/UpdateGroupAccountMetadata request type.


| Field | Type | Label | Description |
| ----- | ---- | ----- | ----------- |
| `admin` | [string](#string) |  | admin is the account address of the group admin. |
| `address` | [string](#string) |  | address is the group account address. |
| `metadata` | [bytes](#bytes) |  | metadata is the updated group account metadata. |






<a name="cosmos.group.v1beta1.MsgUpdateGroupAccountMetadataResponse"></a>

### MsgUpdateGroupAccountMetadataResponse
MsgUpdateGroupAccountMetadataResponse is the Msg/UpdateGroupAccountMetadata response type.






<a name="cosmos.group.v1beta1.MsgUpdateGroupAdminRequest"></a>

### MsgUpdateGroupAdminRequest
MsgUpdateGroupAdminRequest is the Msg/UpdateGroupAdmin request type.


| Field | Type | Label | Description |
| ----- | ---- | ----- | ----------- |
| `admin` | [string](#string) |  | admin is the current account address of the group admin. |
| `group_id` | [uint64](#uint64) |  | group_id is the unique ID of the group. |
| `new_admin` | [string](#string) |  | new_admin is the group new admin account address. |






<a name="cosmos.group.v1beta1.MsgUpdateGroupAdminResponse"></a>

### MsgUpdateGroupAdminResponse
MsgUpdateGroupAdminResponse is the Msg/UpdateGroupAdmin response type.






<a name="cosmos.group.v1beta1.MsgUpdateGroupMembersRequest"></a>

### MsgUpdateGroupMembersRequest
MsgUpdateGroupMembersRequest is the Msg/UpdateGroupMembers request type.


| Field | Type | Label | Description |
| ----- | ---- | ----- | ----------- |
| `admin` | [string](#string) |  | admin is the account address of the group admin. |
| `group_id` | [uint64](#uint64) |  | group_id is the unique ID of the group. |
| `member_updates` | [Member](#cosmos.group.v1beta1.Member) | repeated | member_updates is the list of members to update, set weight to 0 to remove a member. |






<a name="cosmos.group.v1beta1.MsgUpdateGroupMembersResponse"></a>

### MsgUpdateGroupMembersResponse
MsgUpdateGroupMembersResponse is the Msg/UpdateGroupMembers response type.






<a name="cosmos.group.v1beta1.MsgUpdateGroupMetadataRequest"></a>

### MsgUpdateGroupMetadataRequest
MsgUpdateGroupMetadataRequest is the Msg/UpdateGroupMetadata request type.


| Field | Type | Label | Description |
| ----- | ---- | ----- | ----------- |
| `admin` | [string](#string) |  | admin is the account address of the group admin. |
| `group_id` | [uint64](#uint64) |  | group_id is the unique ID of the group. |
| `metadata` | [bytes](#bytes) |  | metadata is the updated group's metadata. |






<a name="cosmos.group.v1beta1.MsgUpdateGroupMetadataResponse"></a>

### MsgUpdateGroupMetadataResponse
MsgUpdateGroupMetadataResponse is the Msg/UpdateGroupMetadata response type.






<a name="cosmos.group.v1beta1.MsgVoteRequest"></a>

### MsgVoteRequest
MsgVoteRequest is the Msg/Vote request type.


| Field | Type | Label | Description |
| ----- | ---- | ----- | ----------- |
| `proposal_id` | [uint64](#uint64) |  | proposal is the unique ID of the proposal. |
| `voter` | [string](#string) |  | voter is the voter account address. |
| `choice` | [Choice](#cosmos.group.v1beta1.Choice) |  | choice is the voter's choice on the proposal. |
| `metadata` | [bytes](#bytes) |  | metadata is any arbitrary metadata to attached to the vote. |
| `exec` | [Exec](#cosmos.group.v1beta1.Exec) |  | exec defines whether the proposal should be executed immediately after voting or not. |






<a name="cosmos.group.v1beta1.MsgVoteResponse"></a>

### MsgVoteResponse
MsgVoteResponse is the Msg/Vote response type.





 <!-- end messages -->


<a name="cosmos.group.v1beta1.Exec"></a>

### Exec
Exec defines modes of execution of a proposal on creation or on new vote.

| Name | Number | Description |
| ---- | ------ | ----------- |
| EXEC_UNSPECIFIED | 0 | An empty value means that there should be a separate MsgExec request for the proposal to execute. |
| EXEC_TRY | 1 | Try to execute the proposal immediately. If the proposal is not allowed per the DecisionPolicy, the proposal will still be open and could be executed at a later point. |


 <!-- end enums -->

 <!-- end HasExtensions -->


<a name="cosmos.group.v1beta1.Msg"></a>

### Msg
Msg is the cosmos.group.v1beta1 Msg service.

| Method Name | Request Type | Response Type | Description | HTTP Verb | Endpoint |
| ----------- | ------------ | ------------- | ------------| ------- | -------- |
| `CreateGroup` | [MsgCreateGroupRequest](#cosmos.group.v1beta1.MsgCreateGroupRequest) | [MsgCreateGroupResponse](#cosmos.group.v1beta1.MsgCreateGroupResponse) | CreateGroup creates a new group with an admin account address, a list of members and some optional metadata. | |
| `UpdateGroupMembers` | [MsgUpdateGroupMembersRequest](#cosmos.group.v1beta1.MsgUpdateGroupMembersRequest) | [MsgUpdateGroupMembersResponse](#cosmos.group.v1beta1.MsgUpdateGroupMembersResponse) | UpdateGroupMembers updates the group members with given group id and admin address. | |
| `UpdateGroupAdmin` | [MsgUpdateGroupAdminRequest](#cosmos.group.v1beta1.MsgUpdateGroupAdminRequest) | [MsgUpdateGroupAdminResponse](#cosmos.group.v1beta1.MsgUpdateGroupAdminResponse) | UpdateGroupAdmin updates the group admin with given group id and previous admin address. | |
| `UpdateGroupMetadata` | [MsgUpdateGroupMetadataRequest](#cosmos.group.v1beta1.MsgUpdateGroupMetadataRequest) | [MsgUpdateGroupMetadataResponse](#cosmos.group.v1beta1.MsgUpdateGroupMetadataResponse) | UpdateGroupMetadata updates the group metadata with given group id and admin address. | |
| `CreateGroupAccount` | [MsgCreateGroupAccountRequest](#cosmos.group.v1beta1.MsgCreateGroupAccountRequest) | [MsgCreateGroupAccountResponse](#cosmos.group.v1beta1.MsgCreateGroupAccountResponse) | CreateGroupAccount creates a new group account using given DecisionPolicy. | |
| `UpdateGroupAccountAdmin` | [MsgUpdateGroupAccountAdminRequest](#cosmos.group.v1beta1.MsgUpdateGroupAccountAdminRequest) | [MsgUpdateGroupAccountAdminResponse](#cosmos.group.v1beta1.MsgUpdateGroupAccountAdminResponse) | UpdateGroupAccountAdmin updates a group account admin. | |
| `UpdateGroupAccountDecisionPolicy` | [MsgUpdateGroupAccountDecisionPolicyRequest](#cosmos.group.v1beta1.MsgUpdateGroupAccountDecisionPolicyRequest) | [MsgUpdateGroupAccountDecisionPolicyResponse](#cosmos.group.v1beta1.MsgUpdateGroupAccountDecisionPolicyResponse) | UpdateGroupAccountDecisionPolicy allows a group account decision policy to be updated. | |
| `UpdateGroupAccountMetadata` | [MsgUpdateGroupAccountMetadataRequest](#cosmos.group.v1beta1.MsgUpdateGroupAccountMetadataRequest) | [MsgUpdateGroupAccountMetadataResponse](#cosmos.group.v1beta1.MsgUpdateGroupAccountMetadataResponse) | UpdateGroupAccountMetadata updates a group account metadata. | |
| `CreateProposal` | [MsgCreateProposalRequest](#cosmos.group.v1beta1.MsgCreateProposalRequest) | [MsgCreateProposalResponse](#cosmos.group.v1beta1.MsgCreateProposalResponse) | CreateProposal submits a new proposal. | |
| `Vote` | [MsgVoteRequest](#cosmos.group.v1beta1.MsgVoteRequest) | [MsgVoteResponse](#cosmos.group.v1beta1.MsgVoteResponse) | Vote allows a voter to vote on a proposal. | |
| `Exec` | [MsgExecRequest](#cosmos.group.v1beta1.MsgExecRequest) | [MsgExecResponse](#cosmos.group.v1beta1.MsgExecResponse) | Exec executes a proposal. | |

 <!-- end services -->



<a name="cosmos/mint/v1beta1/mint.proto"></a>
<p align="right"><a href="#top">Top</a></p>

## cosmos/mint/v1beta1/mint.proto



<a name="cosmos.mint.v1beta1.Minter"></a>

### Minter
Minter represents the minting state.


| Field | Type | Label | Description |
| ----- | ---- | ----- | ----------- |
| `inflation` | [string](#string) |  | current annual inflation rate |
| `annual_provisions` | [string](#string) |  | current annual expected provisions |






<a name="cosmos.mint.v1beta1.Params"></a>

### Params
Params holds parameters for the mint module.


| Field | Type | Label | Description |
| ----- | ---- | ----- | ----------- |
| `mint_denom` | [string](#string) |  | type of coin to mint |
| `inflation_rate_change` | [string](#string) |  | maximum annual change in inflation rate |
| `inflation_max` | [string](#string) |  | maximum inflation rate |
| `inflation_min` | [string](#string) |  | minimum inflation rate |
| `goal_bonded` | [string](#string) |  | goal of percent bonded atoms |
| `blocks_per_year` | [uint64](#uint64) |  | expected blocks per year |





 <!-- end messages -->

 <!-- end enums -->

 <!-- end HasExtensions -->

 <!-- end services -->



<a name="cosmos/mint/v1beta1/genesis.proto"></a>
<p align="right"><a href="#top">Top</a></p>

## cosmos/mint/v1beta1/genesis.proto



<a name="cosmos.mint.v1beta1.GenesisState"></a>

### GenesisState
GenesisState defines the mint module's genesis state.


| Field | Type | Label | Description |
| ----- | ---- | ----- | ----------- |
| `minter` | [Minter](#cosmos.mint.v1beta1.Minter) |  | minter is a space for holding current inflation information. |
| `params` | [Params](#cosmos.mint.v1beta1.Params) |  | params defines all the paramaters of the module. |





 <!-- end messages -->

 <!-- end enums -->

 <!-- end HasExtensions -->

 <!-- end services -->



<a name="cosmos/mint/v1beta1/query.proto"></a>
<p align="right"><a href="#top">Top</a></p>

## cosmos/mint/v1beta1/query.proto



<a name="cosmos.mint.v1beta1.QueryAnnualProvisionsRequest"></a>

### QueryAnnualProvisionsRequest
QueryAnnualProvisionsRequest is the request type for the
Query/AnnualProvisions RPC method.






<a name="cosmos.mint.v1beta1.QueryAnnualProvisionsResponse"></a>

### QueryAnnualProvisionsResponse
QueryAnnualProvisionsResponse is the response type for the
Query/AnnualProvisions RPC method.


| Field | Type | Label | Description |
| ----- | ---- | ----- | ----------- |
| `annual_provisions` | [bytes](#bytes) |  | annual_provisions is the current minting annual provisions value. |






<a name="cosmos.mint.v1beta1.QueryInflationRequest"></a>

### QueryInflationRequest
QueryInflationRequest is the request type for the Query/Inflation RPC method.






<a name="cosmos.mint.v1beta1.QueryInflationResponse"></a>

### QueryInflationResponse
QueryInflationResponse is the response type for the Query/Inflation RPC
method.


| Field | Type | Label | Description |
| ----- | ---- | ----- | ----------- |
| `inflation` | [bytes](#bytes) |  | inflation is the current minting inflation value. |






<a name="cosmos.mint.v1beta1.QueryParamsRequest"></a>

### QueryParamsRequest
QueryParamsRequest is the request type for the Query/Params RPC method.






<a name="cosmos.mint.v1beta1.QueryParamsResponse"></a>

### QueryParamsResponse
QueryParamsResponse is the response type for the Query/Params RPC method.


| Field | Type | Label | Description |
| ----- | ---- | ----- | ----------- |
| `params` | [Params](#cosmos.mint.v1beta1.Params) |  | params defines the parameters of the module. |





 <!-- end messages -->

 <!-- end enums -->

 <!-- end HasExtensions -->


<a name="cosmos.mint.v1beta1.Query"></a>

### Query
Query provides defines the gRPC querier service.

| Method Name | Request Type | Response Type | Description | HTTP Verb | Endpoint |
| ----------- | ------------ | ------------- | ------------| ------- | -------- |
| `Params` | [QueryParamsRequest](#cosmos.mint.v1beta1.QueryParamsRequest) | [QueryParamsResponse](#cosmos.mint.v1beta1.QueryParamsResponse) | Params returns the total set of minting parameters. | GET|/cosmos/mint/v1beta1/params|
| `Inflation` | [QueryInflationRequest](#cosmos.mint.v1beta1.QueryInflationRequest) | [QueryInflationResponse](#cosmos.mint.v1beta1.QueryInflationResponse) | Inflation returns the current minting inflation value. | GET|/cosmos/mint/v1beta1/inflation|
| `AnnualProvisions` | [QueryAnnualProvisionsRequest](#cosmos.mint.v1beta1.QueryAnnualProvisionsRequest) | [QueryAnnualProvisionsResponse](#cosmos.mint.v1beta1.QueryAnnualProvisionsResponse) | AnnualProvisions current minting annual provisions value. | GET|/cosmos/mint/v1beta1/annual_provisions|

 <!-- end services -->



<a name="cosmos/params/v1beta1/params.proto"></a>
<p align="right"><a href="#top">Top</a></p>

## cosmos/params/v1beta1/params.proto



<a name="cosmos.params.v1beta1.ParamChange"></a>

### ParamChange
ParamChange defines an individual parameter change, for use in
ParameterChangeProposal.


| Field | Type | Label | Description |
| ----- | ---- | ----- | ----------- |
| `subspace` | [string](#string) |  |  |
| `key` | [string](#string) |  |  |
| `value` | [string](#string) |  |  |






<a name="cosmos.params.v1beta1.ParameterChangeProposal"></a>

### ParameterChangeProposal
ParameterChangeProposal defines a proposal to change one or more parameters.


| Field | Type | Label | Description |
| ----- | ---- | ----- | ----------- |
| `title` | [string](#string) |  |  |
| `description` | [string](#string) |  |  |
| `changes` | [ParamChange](#cosmos.params.v1beta1.ParamChange) | repeated |  |





 <!-- end messages -->

 <!-- end enums -->

 <!-- end HasExtensions -->

 <!-- end services -->



<a name="cosmos/params/v1beta1/query.proto"></a>
<p align="right"><a href="#top">Top</a></p>

## cosmos/params/v1beta1/query.proto



<a name="cosmos.params.v1beta1.QueryParamsRequest"></a>

### QueryParamsRequest
QueryParamsRequest is request type for the Query/Params RPC method.


| Field | Type | Label | Description |
| ----- | ---- | ----- | ----------- |
| `subspace` | [string](#string) |  | subspace defines the module to query the parameter for. |
| `key` | [string](#string) |  | key defines the key of the parameter in the subspace. |






<a name="cosmos.params.v1beta1.QueryParamsResponse"></a>

### QueryParamsResponse
QueryParamsResponse is response type for the Query/Params RPC method.


| Field | Type | Label | Description |
| ----- | ---- | ----- | ----------- |
| `param` | [ParamChange](#cosmos.params.v1beta1.ParamChange) |  | param defines the queried parameter. |





 <!-- end messages -->

 <!-- end enums -->

 <!-- end HasExtensions -->


<a name="cosmos.params.v1beta1.Query"></a>

### Query
Query defines the gRPC querier service.

| Method Name | Request Type | Response Type | Description | HTTP Verb | Endpoint |
| ----------- | ------------ | ------------- | ------------| ------- | -------- |
| `Params` | [QueryParamsRequest](#cosmos.params.v1beta1.QueryParamsRequest) | [QueryParamsResponse](#cosmos.params.v1beta1.QueryParamsResponse) | Params queries a specific parameter of a module, given its subspace and key. | GET|/cosmos/params/v1beta1/params|

 <!-- end services -->



<a name="cosmos/slashing/v1beta1/slashing.proto"></a>
<p align="right"><a href="#top">Top</a></p>

## cosmos/slashing/v1beta1/slashing.proto



<a name="cosmos.slashing.v1beta1.Params"></a>

### Params
Params represents the parameters used for by the slashing module.


| Field | Type | Label | Description |
| ----- | ---- | ----- | ----------- |
| `signed_blocks_window` | [int64](#int64) |  |  |
| `min_signed_per_window` | [bytes](#bytes) |  |  |
| `downtime_jail_duration` | [google.protobuf.Duration](#google.protobuf.Duration) |  |  |
| `slash_fraction_double_sign` | [bytes](#bytes) |  |  |
| `slash_fraction_downtime` | [bytes](#bytes) |  |  |






<a name="cosmos.slashing.v1beta1.ValidatorSigningInfo"></a>

### ValidatorSigningInfo
ValidatorSigningInfo defines a validator's signing info for monitoring their
liveness activity.


| Field | Type | Label | Description |
| ----- | ---- | ----- | ----------- |
| `address` | [string](#string) |  |  |
| `start_height` | [int64](#int64) |  | Height at which validator was first a candidate OR was unjailed |
| `index_offset` | [int64](#int64) |  | Index which is incremented each time the validator was a bonded in a block and may have signed a precommit or not. This in conjunction with the `SignedBlocksWindow` param determines the index in the `MissedBlocksBitArray`. |
| `jailed_until` | [google.protobuf.Timestamp](#google.protobuf.Timestamp) |  | Timestamp until which the validator is jailed due to liveness downtime. |
| `tombstoned` | [bool](#bool) |  | Whether or not a validator has been tombstoned (killed out of validator set). It is set once the validator commits an equivocation or for any other configured misbehiavor. |
| `missed_blocks_counter` | [int64](#int64) |  | A counter kept to avoid unnecessary array reads. Note that `Sum(MissedBlocksBitArray)` always equals `MissedBlocksCounter`. |





 <!-- end messages -->

 <!-- end enums -->

 <!-- end HasExtensions -->

 <!-- end services -->



<a name="cosmos/slashing/v1beta1/genesis.proto"></a>
<p align="right"><a href="#top">Top</a></p>

## cosmos/slashing/v1beta1/genesis.proto



<a name="cosmos.slashing.v1beta1.GenesisState"></a>

### GenesisState
GenesisState defines the slashing module's genesis state.


| Field | Type | Label | Description |
| ----- | ---- | ----- | ----------- |
| `params` | [Params](#cosmos.slashing.v1beta1.Params) |  | params defines all the paramaters of related to deposit. |
| `signing_infos` | [SigningInfo](#cosmos.slashing.v1beta1.SigningInfo) | repeated | signing_infos represents a map between validator addresses and their signing infos. |
| `missed_blocks` | [ValidatorMissedBlocks](#cosmos.slashing.v1beta1.ValidatorMissedBlocks) | repeated | missed_blocks represents a map between validator addresses and their missed blocks. |






<a name="cosmos.slashing.v1beta1.MissedBlock"></a>

### MissedBlock
MissedBlock contains height and missed status as boolean.


| Field | Type | Label | Description |
| ----- | ---- | ----- | ----------- |
| `index` | [int64](#int64) |  | index is the height at which the block was missed. |
| `missed` | [bool](#bool) |  | missed is the missed status. |






<a name="cosmos.slashing.v1beta1.SigningInfo"></a>

### SigningInfo
SigningInfo stores validator signing info of corresponding address.


| Field | Type | Label | Description |
| ----- | ---- | ----- | ----------- |
| `address` | [string](#string) |  | address is the validator address. |
| `validator_signing_info` | [ValidatorSigningInfo](#cosmos.slashing.v1beta1.ValidatorSigningInfo) |  | validator_signing_info represents the signing info of this validator. |






<a name="cosmos.slashing.v1beta1.ValidatorMissedBlocks"></a>

### ValidatorMissedBlocks
ValidatorMissedBlocks contains array of missed blocks of corresponding
address.


| Field | Type | Label | Description |
| ----- | ---- | ----- | ----------- |
| `address` | [string](#string) |  | address is the validator address. |
| `missed_blocks` | [MissedBlock](#cosmos.slashing.v1beta1.MissedBlock) | repeated | missed_blocks is an array of missed blocks by the validator. |





 <!-- end messages -->

 <!-- end enums -->

 <!-- end HasExtensions -->

 <!-- end services -->



<a name="cosmos/slashing/v1beta1/query.proto"></a>
<p align="right"><a href="#top">Top</a></p>

## cosmos/slashing/v1beta1/query.proto



<a name="cosmos.slashing.v1beta1.QueryParamsRequest"></a>

### QueryParamsRequest
QueryParamsRequest is the request type for the Query/Params RPC method






<a name="cosmos.slashing.v1beta1.QueryParamsResponse"></a>

### QueryParamsResponse
QueryParamsResponse is the response type for the Query/Params RPC method


| Field | Type | Label | Description |
| ----- | ---- | ----- | ----------- |
| `params` | [Params](#cosmos.slashing.v1beta1.Params) |  |  |






<a name="cosmos.slashing.v1beta1.QuerySigningInfoRequest"></a>

### QuerySigningInfoRequest
QuerySigningInfoRequest is the request type for the Query/SigningInfo RPC
method


| Field | Type | Label | Description |
| ----- | ---- | ----- | ----------- |
| `cons_address` | [string](#string) |  | cons_address is the address to query signing info of |






<a name="cosmos.slashing.v1beta1.QuerySigningInfoResponse"></a>

### QuerySigningInfoResponse
QuerySigningInfoResponse is the response type for the Query/SigningInfo RPC
method


| Field | Type | Label | Description |
| ----- | ---- | ----- | ----------- |
| `val_signing_info` | [ValidatorSigningInfo](#cosmos.slashing.v1beta1.ValidatorSigningInfo) |  | val_signing_info is the signing info of requested val cons address |






<a name="cosmos.slashing.v1beta1.QuerySigningInfosRequest"></a>

### QuerySigningInfosRequest
QuerySigningInfosRequest is the request type for the Query/SigningInfos RPC
method


| Field | Type | Label | Description |
| ----- | ---- | ----- | ----------- |
| `pagination` | [cosmos.base.query.v1beta1.PageRequest](#cosmos.base.query.v1beta1.PageRequest) |  |  |






<a name="cosmos.slashing.v1beta1.QuerySigningInfosResponse"></a>

### QuerySigningInfosResponse
QuerySigningInfosResponse is the response type for the Query/SigningInfos RPC
method


| Field | Type | Label | Description |
| ----- | ---- | ----- | ----------- |
| `info` | [ValidatorSigningInfo](#cosmos.slashing.v1beta1.ValidatorSigningInfo) | repeated | info is the signing info of all validators |
| `pagination` | [cosmos.base.query.v1beta1.PageResponse](#cosmos.base.query.v1beta1.PageResponse) |  |  |





 <!-- end messages -->

 <!-- end enums -->

 <!-- end HasExtensions -->


<a name="cosmos.slashing.v1beta1.Query"></a>

### Query
Query provides defines the gRPC querier service

| Method Name | Request Type | Response Type | Description | HTTP Verb | Endpoint |
| ----------- | ------------ | ------------- | ------------| ------- | -------- |
| `Params` | [QueryParamsRequest](#cosmos.slashing.v1beta1.QueryParamsRequest) | [QueryParamsResponse](#cosmos.slashing.v1beta1.QueryParamsResponse) | Params queries the parameters of slashing module | GET|/cosmos/slashing/v1beta1/params|
| `SigningInfo` | [QuerySigningInfoRequest](#cosmos.slashing.v1beta1.QuerySigningInfoRequest) | [QuerySigningInfoResponse](#cosmos.slashing.v1beta1.QuerySigningInfoResponse) | SigningInfo queries the signing info of given cons address | GET|/cosmos/slashing/v1beta1/signing_infos/{cons_address}|
| `SigningInfos` | [QuerySigningInfosRequest](#cosmos.slashing.v1beta1.QuerySigningInfosRequest) | [QuerySigningInfosResponse](#cosmos.slashing.v1beta1.QuerySigningInfosResponse) | SigningInfos queries signing info of all validators | GET|/cosmos/slashing/v1beta1/signing_infos|

 <!-- end services -->



<a name="cosmos/slashing/v1beta1/tx.proto"></a>
<p align="right"><a href="#top">Top</a></p>

## cosmos/slashing/v1beta1/tx.proto



<a name="cosmos.slashing.v1beta1.MsgUnjail"></a>

### MsgUnjail
MsgUnjail defines the Msg/Unjail request type


| Field | Type | Label | Description |
| ----- | ---- | ----- | ----------- |
| `validator_addr` | [string](#string) |  |  |






<a name="cosmos.slashing.v1beta1.MsgUnjailResponse"></a>

### MsgUnjailResponse
MsgUnjailResponse defines the Msg/Unjail response type





 <!-- end messages -->

 <!-- end enums -->

 <!-- end HasExtensions -->


<a name="cosmos.slashing.v1beta1.Msg"></a>

### Msg
Msg defines the slashing Msg service.

| Method Name | Request Type | Response Type | Description | HTTP Verb | Endpoint |
| ----------- | ------------ | ------------- | ------------| ------- | -------- |
| `Unjail` | [MsgUnjail](#cosmos.slashing.v1beta1.MsgUnjail) | [MsgUnjailResponse](#cosmos.slashing.v1beta1.MsgUnjailResponse) | Unjail defines a method for unjailing a jailed validator, thus returning them into the bonded validator set, so they can begin receiving provisions and rewards again. | |

 <!-- end services -->



<a name="cosmos/staking/v1beta1/authz.proto"></a>
<p align="right"><a href="#top">Top</a></p>

## cosmos/staking/v1beta1/authz.proto



<a name="cosmos.staking.v1beta1.StakeAuthorization"></a>

### StakeAuthorization
StakeAuthorization defines authorization for delegate/undelegate/redelegate.


| Field | Type | Label | Description |
| ----- | ---- | ----- | ----------- |
| `max_tokens` | [cosmos.base.v1beta1.Coin](#cosmos.base.v1beta1.Coin) |  | max_tokens specifies the maximum amount of tokens can be delegate to a validator. If it is empty, there is no spend limit and any amount of coins can be delegated. |
| `allow_list` | [StakeAuthorization.Validators](#cosmos.staking.v1beta1.StakeAuthorization.Validators) |  | allow_list specifies list of validator addresses to whom grantee can delegate tokens on behalf of granter's account. |
| `deny_list` | [StakeAuthorization.Validators](#cosmos.staking.v1beta1.StakeAuthorization.Validators) |  | deny_list specifies list of validator addresses to whom grantee can not delegate tokens. |
| `authorization_type` | [AuthorizationType](#cosmos.staking.v1beta1.AuthorizationType) |  | authorization_type defines one of AuthorizationType. |






<a name="cosmos.staking.v1beta1.StakeAuthorization.Validators"></a>

### StakeAuthorization.Validators
Validators defines list of validator addresses.


| Field | Type | Label | Description |
| ----- | ---- | ----- | ----------- |
| `address` | [string](#string) | repeated |  |





 <!-- end messages -->


<a name="cosmos.staking.v1beta1.AuthorizationType"></a>

### AuthorizationType
AuthorizationType defines the type of staking module authorization type

| Name | Number | Description |
| ---- | ------ | ----------- |
| AUTHORIZATION_TYPE_UNSPECIFIED | 0 | AUTHORIZATION_TYPE_UNSPECIFIED specifies an unknown authorization type |
| AUTHORIZATION_TYPE_DELEGATE | 1 | AUTHORIZATION_TYPE_DELEGATE defines an authorization type for Msg/Delegate |
| AUTHORIZATION_TYPE_UNDELEGATE | 2 | AUTHORIZATION_TYPE_UNDELEGATE defines an authorization type for Msg/Undelegate |
| AUTHORIZATION_TYPE_REDELEGATE | 3 | AUTHORIZATION_TYPE_REDELEGATE defines an authorization type for Msg/BeginRedelegate |


 <!-- end enums -->

 <!-- end HasExtensions -->

 <!-- end services -->



<a name="cosmos/staking/v1beta1/staking.proto"></a>
<p align="right"><a href="#top">Top</a></p>

## cosmos/staking/v1beta1/staking.proto



<a name="cosmos.staking.v1beta1.Commission"></a>

### Commission
Commission defines commission parameters for a given validator.


| Field | Type | Label | Description |
| ----- | ---- | ----- | ----------- |
| `commission_rates` | [CommissionRates](#cosmos.staking.v1beta1.CommissionRates) |  | commission_rates defines the initial commission rates to be used for creating a validator. |
| `update_time` | [google.protobuf.Timestamp](#google.protobuf.Timestamp) |  | update_time is the last time the commission rate was changed. |






<a name="cosmos.staking.v1beta1.CommissionRates"></a>

### CommissionRates
CommissionRates defines the initial commission rates to be used for creating
a validator.


| Field | Type | Label | Description |
| ----- | ---- | ----- | ----------- |
| `rate` | [string](#string) |  | rate is the commission rate charged to delegators, as a fraction. |
| `max_rate` | [string](#string) |  | max_rate defines the maximum commission rate which validator can ever charge, as a fraction. |
| `max_change_rate` | [string](#string) |  | max_change_rate defines the maximum daily increase of the validator commission, as a fraction. |






<a name="cosmos.staking.v1beta1.DVPair"></a>

### DVPair
DVPair is struct that just has a delegator-validator pair with no other data.
It is intended to be used as a marshalable pointer. For example, a DVPair can
be used to construct the key to getting an UnbondingDelegation from state.


| Field | Type | Label | Description |
| ----- | ---- | ----- | ----------- |
| `delegator_address` | [string](#string) |  |  |
| `validator_address` | [string](#string) |  |  |






<a name="cosmos.staking.v1beta1.DVPairs"></a>

### DVPairs
DVPairs defines an array of DVPair objects.


| Field | Type | Label | Description |
| ----- | ---- | ----- | ----------- |
| `pairs` | [DVPair](#cosmos.staking.v1beta1.DVPair) | repeated |  |






<a name="cosmos.staking.v1beta1.DVVTriplet"></a>

### DVVTriplet
DVVTriplet is struct that just has a delegator-validator-validator triplet
with no other data. It is intended to be used as a marshalable pointer. For
example, a DVVTriplet can be used to construct the key to getting a
Redelegation from state.


| Field | Type | Label | Description |
| ----- | ---- | ----- | ----------- |
| `delegator_address` | [string](#string) |  |  |
| `validator_src_address` | [string](#string) |  |  |
| `validator_dst_address` | [string](#string) |  |  |






<a name="cosmos.staking.v1beta1.DVVTriplets"></a>

### DVVTriplets
DVVTriplets defines an array of DVVTriplet objects.


| Field | Type | Label | Description |
| ----- | ---- | ----- | ----------- |
| `triplets` | [DVVTriplet](#cosmos.staking.v1beta1.DVVTriplet) | repeated |  |






<a name="cosmos.staking.v1beta1.Delegation"></a>

### Delegation
Delegation represents the bond with tokens held by an account. It is
owned by one delegator, and is associated with the voting power of one
validator.


| Field | Type | Label | Description |
| ----- | ---- | ----- | ----------- |
| `delegator_address` | [string](#string) |  | delegator_address is the bech32-encoded address of the delegator. |
| `validator_address` | [string](#string) |  | validator_address is the bech32-encoded address of the validator. |
| `shares` | [string](#string) |  | shares define the delegation shares received. |






<a name="cosmos.staking.v1beta1.DelegationResponse"></a>

### DelegationResponse
DelegationResponse is equivalent to Delegation except that it contains a
balance in addition to shares which is more suitable for client responses.


| Field | Type | Label | Description |
| ----- | ---- | ----- | ----------- |
| `delegation` | [Delegation](#cosmos.staking.v1beta1.Delegation) |  |  |
| `balance` | [cosmos.base.v1beta1.Coin](#cosmos.base.v1beta1.Coin) |  |  |






<a name="cosmos.staking.v1beta1.Description"></a>

### Description
Description defines a validator description.


| Field | Type | Label | Description |
| ----- | ---- | ----- | ----------- |
| `moniker` | [string](#string) |  | moniker defines a human-readable name for the validator. |
| `identity` | [string](#string) |  | identity defines an optional identity signature (ex. UPort or Keybase). |
| `website` | [string](#string) |  | website defines an optional website link. |
| `security_contact` | [string](#string) |  | security_contact defines an optional email for security contact. |
| `details` | [string](#string) |  | details define other optional details. |






<a name="cosmos.staking.v1beta1.HistoricalInfo"></a>

### HistoricalInfo
HistoricalInfo contains header and validator information for a given block.
It is stored as part of staking module's state, which persists the `n` most
recent HistoricalInfo
(`n` is set by the staking module's `historical_entries` parameter).


| Field | Type | Label | Description |
| ----- | ---- | ----- | ----------- |
| `header` | [tendermint.types.Header](#tendermint.types.Header) |  |  |
| `valset` | [Validator](#cosmos.staking.v1beta1.Validator) | repeated |  |






<a name="cosmos.staking.v1beta1.Params"></a>

### Params
Params defines the parameters for the staking module.


| Field | Type | Label | Description |
| ----- | ---- | ----- | ----------- |
| `unbonding_time` | [google.protobuf.Duration](#google.protobuf.Duration) |  | unbonding_time is the time duration of unbonding. |
| `max_validators` | [uint32](#uint32) |  | max_validators is the maximum number of validators. |
| `max_entries` | [uint32](#uint32) |  | max_entries is the max entries for either unbonding delegation or redelegation (per pair/trio). |
| `historical_entries` | [uint32](#uint32) |  | historical_entries is the number of historical entries to persist. |
| `bond_denom` | [string](#string) |  | bond_denom defines the bondable coin denomination. |






<a name="cosmos.staking.v1beta1.Pool"></a>

### Pool
Pool is used for tracking bonded and not-bonded token supply of the bond
denomination.


| Field | Type | Label | Description |
| ----- | ---- | ----- | ----------- |
| `not_bonded_tokens` | [string](#string) |  |  |
| `bonded_tokens` | [string](#string) |  |  |






<a name="cosmos.staking.v1beta1.Redelegation"></a>

### Redelegation
Redelegation contains the list of a particular delegator's redelegating bonds
from a particular source validator to a particular destination validator.


| Field | Type | Label | Description |
| ----- | ---- | ----- | ----------- |
| `delegator_address` | [string](#string) |  | delegator_address is the bech32-encoded address of the delegator. |
| `validator_src_address` | [string](#string) |  | validator_src_address is the validator redelegation source operator address. |
| `validator_dst_address` | [string](#string) |  | validator_dst_address is the validator redelegation destination operator address. |
| `entries` | [RedelegationEntry](#cosmos.staking.v1beta1.RedelegationEntry) | repeated | entries are the redelegation entries.

redelegation entries |






<a name="cosmos.staking.v1beta1.RedelegationEntry"></a>

### RedelegationEntry
RedelegationEntry defines a redelegation object with relevant metadata.


| Field | Type | Label | Description |
| ----- | ---- | ----- | ----------- |
| `creation_height` | [int64](#int64) |  | creation_height defines the height which the redelegation took place. |
| `completion_time` | [google.protobuf.Timestamp](#google.protobuf.Timestamp) |  | completion_time defines the unix time for redelegation completion. |
| `initial_balance` | [string](#string) |  | initial_balance defines the initial balance when redelegation started. |
| `shares_dst` | [string](#string) |  | shares_dst is the amount of destination-validator shares created by redelegation. |






<a name="cosmos.staking.v1beta1.RedelegationEntryResponse"></a>

### RedelegationEntryResponse
RedelegationEntryResponse is equivalent to a RedelegationEntry except that it
contains a balance in addition to shares which is more suitable for client
responses.


| Field | Type | Label | Description |
| ----- | ---- | ----- | ----------- |
| `redelegation_entry` | [RedelegationEntry](#cosmos.staking.v1beta1.RedelegationEntry) |  |  |
| `balance` | [string](#string) |  |  |






<a name="cosmos.staking.v1beta1.RedelegationResponse"></a>

### RedelegationResponse
RedelegationResponse is equivalent to a Redelegation except that its entries
contain a balance in addition to shares which is more suitable for client
responses.


| Field | Type | Label | Description |
| ----- | ---- | ----- | ----------- |
| `redelegation` | [Redelegation](#cosmos.staking.v1beta1.Redelegation) |  |  |
| `entries` | [RedelegationEntryResponse](#cosmos.staking.v1beta1.RedelegationEntryResponse) | repeated |  |






<a name="cosmos.staking.v1beta1.UnbondingDelegation"></a>

### UnbondingDelegation
UnbondingDelegation stores all of a single delegator's unbonding bonds
for a single validator in an time-ordered list.


| Field | Type | Label | Description |
| ----- | ---- | ----- | ----------- |
| `delegator_address` | [string](#string) |  | delegator_address is the bech32-encoded address of the delegator. |
| `validator_address` | [string](#string) |  | validator_address is the bech32-encoded address of the validator. |
| `entries` | [UnbondingDelegationEntry](#cosmos.staking.v1beta1.UnbondingDelegationEntry) | repeated | entries are the unbonding delegation entries.

unbonding delegation entries |






<a name="cosmos.staking.v1beta1.UnbondingDelegationEntry"></a>

### UnbondingDelegationEntry
UnbondingDelegationEntry defines an unbonding object with relevant metadata.


| Field | Type | Label | Description |
| ----- | ---- | ----- | ----------- |
| `creation_height` | [int64](#int64) |  | creation_height is the height which the unbonding took place. |
| `completion_time` | [google.protobuf.Timestamp](#google.protobuf.Timestamp) |  | completion_time is the unix time for unbonding completion. |
| `initial_balance` | [string](#string) |  | initial_balance defines the tokens initially scheduled to receive at completion. |
| `balance` | [string](#string) |  | balance defines the tokens to receive at completion. |






<a name="cosmos.staking.v1beta1.ValAddresses"></a>

### ValAddresses
ValAddresses defines a repeated set of validator addresses.


| Field | Type | Label | Description |
| ----- | ---- | ----- | ----------- |
| `addresses` | [string](#string) | repeated |  |






<a name="cosmos.staking.v1beta1.Validator"></a>

### Validator
Validator defines a validator, together with the total amount of the
Validator's bond shares and their exchange rate to coins. Slashing results in
a decrease in the exchange rate, allowing correct calculation of future
undelegations without iterating over delegators. When coins are delegated to
this validator, the validator is credited with a delegation whose number of
bond shares is based on the amount of coins delegated divided by the current
exchange rate. Voting power can be calculated as total bonded shares
multiplied by exchange rate.


| Field | Type | Label | Description |
| ----- | ---- | ----- | ----------- |
| `operator_address` | [string](#string) |  | operator_address defines the address of the validator's operator; bech encoded in JSON. |
| `consensus_pubkey` | [google.protobuf.Any](#google.protobuf.Any) |  | consensus_pubkey is the consensus public key of the validator, as a Protobuf Any. |
| `jailed` | [bool](#bool) |  | jailed defined whether the validator has been jailed from bonded status or not. |
| `status` | [BondStatus](#cosmos.staking.v1beta1.BondStatus) |  | status is the validator status (bonded/unbonding/unbonded). |
| `tokens` | [string](#string) |  | tokens define the delegated tokens (incl. self-delegation). |
| `delegator_shares` | [string](#string) |  | delegator_shares defines total shares issued to a validator's delegators. |
| `description` | [Description](#cosmos.staking.v1beta1.Description) |  | description defines the description terms for the validator. |
| `unbonding_height` | [int64](#int64) |  | unbonding_height defines, if unbonding, the height at which this validator has begun unbonding. |
| `unbonding_time` | [google.protobuf.Timestamp](#google.protobuf.Timestamp) |  | unbonding_time defines, if unbonding, the min time for the validator to complete unbonding. |
| `commission` | [Commission](#cosmos.staking.v1beta1.Commission) |  | commission defines the commission parameters. |
| `min_self_delegation` | [string](#string) |  | min_self_delegation is the validator's self declared minimum self delegation. |





 <!-- end messages -->


<a name="cosmos.staking.v1beta1.BondStatus"></a>

### BondStatus
BondStatus is the status of a validator.

| Name | Number | Description |
| ---- | ------ | ----------- |
| BOND_STATUS_UNSPECIFIED | 0 | UNSPECIFIED defines an invalid validator status. |
| BOND_STATUS_UNBONDED | 1 | UNBONDED defines a validator that is not bonded. |
| BOND_STATUS_UNBONDING | 2 | UNBONDING defines a validator that is unbonding. |
| BOND_STATUS_BONDED | 3 | BONDED defines a validator that is bonded. |


 <!-- end enums -->

 <!-- end HasExtensions -->

 <!-- end services -->



<a name="cosmos/staking/v1beta1/genesis.proto"></a>
<p align="right"><a href="#top">Top</a></p>

## cosmos/staking/v1beta1/genesis.proto



<a name="cosmos.staking.v1beta1.GenesisState"></a>

### GenesisState
GenesisState defines the staking module's genesis state.


| Field | Type | Label | Description |
| ----- | ---- | ----- | ----------- |
| `params` | [Params](#cosmos.staking.v1beta1.Params) |  | params defines all the paramaters of related to deposit. |
| `last_total_power` | [bytes](#bytes) |  | last_total_power tracks the total amounts of bonded tokens recorded during the previous end block. |
| `last_validator_powers` | [LastValidatorPower](#cosmos.staking.v1beta1.LastValidatorPower) | repeated | last_validator_powers is a special index that provides a historical list of the last-block's bonded validators. |
| `validators` | [Validator](#cosmos.staking.v1beta1.Validator) | repeated | delegations defines the validator set at genesis. |
| `delegations` | [Delegation](#cosmos.staking.v1beta1.Delegation) | repeated | delegations defines the delegations active at genesis. |
| `unbonding_delegations` | [UnbondingDelegation](#cosmos.staking.v1beta1.UnbondingDelegation) | repeated | unbonding_delegations defines the unbonding delegations active at genesis. |
| `redelegations` | [Redelegation](#cosmos.staking.v1beta1.Redelegation) | repeated | redelegations defines the redelegations active at genesis. |
| `exported` | [bool](#bool) |  |  |






<a name="cosmos.staking.v1beta1.LastValidatorPower"></a>

### LastValidatorPower
LastValidatorPower required for validator set update logic.


| Field | Type | Label | Description |
| ----- | ---- | ----- | ----------- |
| `address` | [string](#string) |  | address is the address of the validator. |
| `power` | [int64](#int64) |  | power defines the power of the validator. |





 <!-- end messages -->

 <!-- end enums -->

 <!-- end HasExtensions -->

 <!-- end services -->



<a name="cosmos/staking/v1beta1/query.proto"></a>
<p align="right"><a href="#top">Top</a></p>

## cosmos/staking/v1beta1/query.proto



<a name="cosmos.staking.v1beta1.QueryDelegationRequest"></a>

### QueryDelegationRequest
QueryDelegationRequest is request type for the Query/Delegation RPC method.


| Field | Type | Label | Description |
| ----- | ---- | ----- | ----------- |
| `delegator_addr` | [string](#string) |  | delegator_addr defines the delegator address to query for. |
| `validator_addr` | [string](#string) |  | validator_addr defines the validator address to query for. |






<a name="cosmos.staking.v1beta1.QueryDelegationResponse"></a>

### QueryDelegationResponse
QueryDelegationResponse is response type for the Query/Delegation RPC method.


| Field | Type | Label | Description |
| ----- | ---- | ----- | ----------- |
| `delegation_response` | [DelegationResponse](#cosmos.staking.v1beta1.DelegationResponse) |  | delegation_responses defines the delegation info of a delegation. |






<a name="cosmos.staking.v1beta1.QueryDelegatorDelegationsRequest"></a>

### QueryDelegatorDelegationsRequest
QueryDelegatorDelegationsRequest is request type for the
Query/DelegatorDelegations RPC method.


| Field | Type | Label | Description |
| ----- | ---- | ----- | ----------- |
| `delegator_addr` | [string](#string) |  | delegator_addr defines the delegator address to query for. |
| `pagination` | [cosmos.base.query.v1beta1.PageRequest](#cosmos.base.query.v1beta1.PageRequest) |  | pagination defines an optional pagination for the request. |






<a name="cosmos.staking.v1beta1.QueryDelegatorDelegationsResponse"></a>

### QueryDelegatorDelegationsResponse
QueryDelegatorDelegationsResponse is response type for the
Query/DelegatorDelegations RPC method.


| Field | Type | Label | Description |
| ----- | ---- | ----- | ----------- |
| `delegation_responses` | [DelegationResponse](#cosmos.staking.v1beta1.DelegationResponse) | repeated | delegation_responses defines all the delegations' info of a delegator. |
| `pagination` | [cosmos.base.query.v1beta1.PageResponse](#cosmos.base.query.v1beta1.PageResponse) |  | pagination defines the pagination in the response. |






<a name="cosmos.staking.v1beta1.QueryDelegatorUnbondingDelegationsRequest"></a>

### QueryDelegatorUnbondingDelegationsRequest
QueryDelegatorUnbondingDelegationsRequest is request type for the
Query/DelegatorUnbondingDelegations RPC method.


| Field | Type | Label | Description |
| ----- | ---- | ----- | ----------- |
| `delegator_addr` | [string](#string) |  | delegator_addr defines the delegator address to query for. |
| `pagination` | [cosmos.base.query.v1beta1.PageRequest](#cosmos.base.query.v1beta1.PageRequest) |  | pagination defines an optional pagination for the request. |






<a name="cosmos.staking.v1beta1.QueryDelegatorUnbondingDelegationsResponse"></a>

### QueryDelegatorUnbondingDelegationsResponse
QueryUnbondingDelegatorDelegationsResponse is response type for the
Query/UnbondingDelegatorDelegations RPC method.


| Field | Type | Label | Description |
| ----- | ---- | ----- | ----------- |
| `unbonding_responses` | [UnbondingDelegation](#cosmos.staking.v1beta1.UnbondingDelegation) | repeated |  |
| `pagination` | [cosmos.base.query.v1beta1.PageResponse](#cosmos.base.query.v1beta1.PageResponse) |  | pagination defines the pagination in the response. |






<a name="cosmos.staking.v1beta1.QueryDelegatorValidatorRequest"></a>

### QueryDelegatorValidatorRequest
QueryDelegatorValidatorRequest is request type for the
Query/DelegatorValidator RPC method.


| Field | Type | Label | Description |
| ----- | ---- | ----- | ----------- |
| `delegator_addr` | [string](#string) |  | delegator_addr defines the delegator address to query for. |
| `validator_addr` | [string](#string) |  | validator_addr defines the validator address to query for. |






<a name="cosmos.staking.v1beta1.QueryDelegatorValidatorResponse"></a>

### QueryDelegatorValidatorResponse
QueryDelegatorValidatorResponse response type for the
Query/DelegatorValidator RPC method.


| Field | Type | Label | Description |
| ----- | ---- | ----- | ----------- |
| `validator` | [Validator](#cosmos.staking.v1beta1.Validator) |  | validator defines the the validator info. |






<a name="cosmos.staking.v1beta1.QueryDelegatorValidatorsRequest"></a>

### QueryDelegatorValidatorsRequest
QueryDelegatorValidatorsRequest is request type for the
Query/DelegatorValidators RPC method.


| Field | Type | Label | Description |
| ----- | ---- | ----- | ----------- |
| `delegator_addr` | [string](#string) |  | delegator_addr defines the delegator address to query for. |
| `pagination` | [cosmos.base.query.v1beta1.PageRequest](#cosmos.base.query.v1beta1.PageRequest) |  | pagination defines an optional pagination for the request. |






<a name="cosmos.staking.v1beta1.QueryDelegatorValidatorsResponse"></a>

### QueryDelegatorValidatorsResponse
QueryDelegatorValidatorsResponse is response type for the
Query/DelegatorValidators RPC method.


| Field | Type | Label | Description |
| ----- | ---- | ----- | ----------- |
| `validators` | [Validator](#cosmos.staking.v1beta1.Validator) | repeated | validators defines the the validators' info of a delegator. |
| `pagination` | [cosmos.base.query.v1beta1.PageResponse](#cosmos.base.query.v1beta1.PageResponse) |  | pagination defines the pagination in the response. |






<a name="cosmos.staking.v1beta1.QueryHistoricalInfoRequest"></a>

### QueryHistoricalInfoRequest
QueryHistoricalInfoRequest is request type for the Query/HistoricalInfo RPC
method.


| Field | Type | Label | Description |
| ----- | ---- | ----- | ----------- |
| `height` | [int64](#int64) |  | height defines at which height to query the historical info. |






<a name="cosmos.staking.v1beta1.QueryHistoricalInfoResponse"></a>

### QueryHistoricalInfoResponse
QueryHistoricalInfoResponse is response type for the Query/HistoricalInfo RPC
method.


| Field | Type | Label | Description |
| ----- | ---- | ----- | ----------- |
| `hist` | [HistoricalInfo](#cosmos.staking.v1beta1.HistoricalInfo) |  | hist defines the historical info at the given height. |






<a name="cosmos.staking.v1beta1.QueryParamsRequest"></a>

### QueryParamsRequest
QueryParamsRequest is request type for the Query/Params RPC method.






<a name="cosmos.staking.v1beta1.QueryParamsResponse"></a>

### QueryParamsResponse
QueryParamsResponse is response type for the Query/Params RPC method.


| Field | Type | Label | Description |
| ----- | ---- | ----- | ----------- |
| `params` | [Params](#cosmos.staking.v1beta1.Params) |  | params holds all the parameters of this module. |






<a name="cosmos.staking.v1beta1.QueryPoolRequest"></a>

### QueryPoolRequest
QueryPoolRequest is request type for the Query/Pool RPC method.






<a name="cosmos.staking.v1beta1.QueryPoolResponse"></a>

### QueryPoolResponse
QueryPoolResponse is response type for the Query/Pool RPC method.


| Field | Type | Label | Description |
| ----- | ---- | ----- | ----------- |
| `pool` | [Pool](#cosmos.staking.v1beta1.Pool) |  | pool defines the pool info. |






<a name="cosmos.staking.v1beta1.QueryRedelegationsRequest"></a>

### QueryRedelegationsRequest
QueryRedelegationsRequest is request type for the Query/Redelegations RPC
method.


| Field | Type | Label | Description |
| ----- | ---- | ----- | ----------- |
| `delegator_addr` | [string](#string) |  | delegator_addr defines the delegator address to query for. |
| `src_validator_addr` | [string](#string) |  | src_validator_addr defines the validator address to redelegate from. |
| `dst_validator_addr` | [string](#string) |  | dst_validator_addr defines the validator address to redelegate to. |
| `pagination` | [cosmos.base.query.v1beta1.PageRequest](#cosmos.base.query.v1beta1.PageRequest) |  | pagination defines an optional pagination for the request. |






<a name="cosmos.staking.v1beta1.QueryRedelegationsResponse"></a>

### QueryRedelegationsResponse
QueryRedelegationsResponse is response type for the Query/Redelegations RPC
method.


| Field | Type | Label | Description |
| ----- | ---- | ----- | ----------- |
| `redelegation_responses` | [RedelegationResponse](#cosmos.staking.v1beta1.RedelegationResponse) | repeated |  |
| `pagination` | [cosmos.base.query.v1beta1.PageResponse](#cosmos.base.query.v1beta1.PageResponse) |  | pagination defines the pagination in the response. |






<a name="cosmos.staking.v1beta1.QueryUnbondingDelegationRequest"></a>

### QueryUnbondingDelegationRequest
QueryUnbondingDelegationRequest is request type for the
Query/UnbondingDelegation RPC method.


| Field | Type | Label | Description |
| ----- | ---- | ----- | ----------- |
| `delegator_addr` | [string](#string) |  | delegator_addr defines the delegator address to query for. |
| `validator_addr` | [string](#string) |  | validator_addr defines the validator address to query for. |






<a name="cosmos.staking.v1beta1.QueryUnbondingDelegationResponse"></a>

### QueryUnbondingDelegationResponse
QueryDelegationResponse is response type for the Query/UnbondingDelegation
RPC method.


| Field | Type | Label | Description |
| ----- | ---- | ----- | ----------- |
| `unbond` | [UnbondingDelegation](#cosmos.staking.v1beta1.UnbondingDelegation) |  | unbond defines the unbonding information of a delegation. |






<a name="cosmos.staking.v1beta1.QueryValidatorDelegationsRequest"></a>

### QueryValidatorDelegationsRequest
QueryValidatorDelegationsRequest is request type for the
Query/ValidatorDelegations RPC method


| Field | Type | Label | Description |
| ----- | ---- | ----- | ----------- |
| `validator_addr` | [string](#string) |  | validator_addr defines the validator address to query for. |
| `pagination` | [cosmos.base.query.v1beta1.PageRequest](#cosmos.base.query.v1beta1.PageRequest) |  | pagination defines an optional pagination for the request. |






<a name="cosmos.staking.v1beta1.QueryValidatorDelegationsResponse"></a>

### QueryValidatorDelegationsResponse
QueryValidatorDelegationsResponse is response type for the
Query/ValidatorDelegations RPC method


| Field | Type | Label | Description |
| ----- | ---- | ----- | ----------- |
| `delegation_responses` | [DelegationResponse](#cosmos.staking.v1beta1.DelegationResponse) | repeated |  |
| `pagination` | [cosmos.base.query.v1beta1.PageResponse](#cosmos.base.query.v1beta1.PageResponse) |  | pagination defines the pagination in the response. |






<a name="cosmos.staking.v1beta1.QueryValidatorRequest"></a>

### QueryValidatorRequest
QueryValidatorRequest is response type for the Query/Validator RPC method


| Field | Type | Label | Description |
| ----- | ---- | ----- | ----------- |
| `validator_addr` | [string](#string) |  | validator_addr defines the validator address to query for. |






<a name="cosmos.staking.v1beta1.QueryValidatorResponse"></a>

### QueryValidatorResponse
QueryValidatorResponse is response type for the Query/Validator RPC method


| Field | Type | Label | Description |
| ----- | ---- | ----- | ----------- |
| `validator` | [Validator](#cosmos.staking.v1beta1.Validator) |  | validator defines the the validator info. |






<a name="cosmos.staking.v1beta1.QueryValidatorUnbondingDelegationsRequest"></a>

### QueryValidatorUnbondingDelegationsRequest
QueryValidatorUnbondingDelegationsRequest is required type for the
Query/ValidatorUnbondingDelegations RPC method


| Field | Type | Label | Description |
| ----- | ---- | ----- | ----------- |
| `validator_addr` | [string](#string) |  | validator_addr defines the validator address to query for. |
| `pagination` | [cosmos.base.query.v1beta1.PageRequest](#cosmos.base.query.v1beta1.PageRequest) |  | pagination defines an optional pagination for the request. |






<a name="cosmos.staking.v1beta1.QueryValidatorUnbondingDelegationsResponse"></a>

### QueryValidatorUnbondingDelegationsResponse
QueryValidatorUnbondingDelegationsResponse is response type for the
Query/ValidatorUnbondingDelegations RPC method.


| Field | Type | Label | Description |
| ----- | ---- | ----- | ----------- |
| `unbonding_responses` | [UnbondingDelegation](#cosmos.staking.v1beta1.UnbondingDelegation) | repeated |  |
| `pagination` | [cosmos.base.query.v1beta1.PageResponse](#cosmos.base.query.v1beta1.PageResponse) |  | pagination defines the pagination in the response. |






<a name="cosmos.staking.v1beta1.QueryValidatorsRequest"></a>

### QueryValidatorsRequest
QueryValidatorsRequest is request type for Query/Validators RPC method.


| Field | Type | Label | Description |
| ----- | ---- | ----- | ----------- |
| `status` | [string](#string) |  | status enables to query for validators matching a given status. |
| `pagination` | [cosmos.base.query.v1beta1.PageRequest](#cosmos.base.query.v1beta1.PageRequest) |  | pagination defines an optional pagination for the request. |






<a name="cosmos.staking.v1beta1.QueryValidatorsResponse"></a>

### QueryValidatorsResponse
QueryValidatorsResponse is response type for the Query/Validators RPC method


| Field | Type | Label | Description |
| ----- | ---- | ----- | ----------- |
| `validators` | [Validator](#cosmos.staking.v1beta1.Validator) | repeated | validators contains all the queried validators. |
| `pagination` | [cosmos.base.query.v1beta1.PageResponse](#cosmos.base.query.v1beta1.PageResponse) |  | pagination defines the pagination in the response. |





 <!-- end messages -->

 <!-- end enums -->

 <!-- end HasExtensions -->


<a name="cosmos.staking.v1beta1.Query"></a>

### Query
Query defines the gRPC querier service.

| Method Name | Request Type | Response Type | Description | HTTP Verb | Endpoint |
| ----------- | ------------ | ------------- | ------------| ------- | -------- |
| `Validators` | [QueryValidatorsRequest](#cosmos.staking.v1beta1.QueryValidatorsRequest) | [QueryValidatorsResponse](#cosmos.staking.v1beta1.QueryValidatorsResponse) | Validators queries all validators that match the given status. | GET|/cosmos/staking/v1beta1/validators|
| `Validator` | [QueryValidatorRequest](#cosmos.staking.v1beta1.QueryValidatorRequest) | [QueryValidatorResponse](#cosmos.staking.v1beta1.QueryValidatorResponse) | Validator queries validator info for given validator address. | GET|/cosmos/staking/v1beta1/validators/{validator_addr}|
| `ValidatorDelegations` | [QueryValidatorDelegationsRequest](#cosmos.staking.v1beta1.QueryValidatorDelegationsRequest) | [QueryValidatorDelegationsResponse](#cosmos.staking.v1beta1.QueryValidatorDelegationsResponse) | ValidatorDelegations queries delegate info for given validator. | GET|/cosmos/staking/v1beta1/validators/{validator_addr}/delegations|
| `ValidatorUnbondingDelegations` | [QueryValidatorUnbondingDelegationsRequest](#cosmos.staking.v1beta1.QueryValidatorUnbondingDelegationsRequest) | [QueryValidatorUnbondingDelegationsResponse](#cosmos.staking.v1beta1.QueryValidatorUnbondingDelegationsResponse) | ValidatorUnbondingDelegations queries unbonding delegations of a validator. | GET|/cosmos/staking/v1beta1/validators/{validator_addr}/unbonding_delegations|
| `Delegation` | [QueryDelegationRequest](#cosmos.staking.v1beta1.QueryDelegationRequest) | [QueryDelegationResponse](#cosmos.staking.v1beta1.QueryDelegationResponse) | Delegation queries delegate info for given validator delegator pair. | GET|/cosmos/staking/v1beta1/validators/{validator_addr}/delegations/{delegator_addr}|
| `UnbondingDelegation` | [QueryUnbondingDelegationRequest](#cosmos.staking.v1beta1.QueryUnbondingDelegationRequest) | [QueryUnbondingDelegationResponse](#cosmos.staking.v1beta1.QueryUnbondingDelegationResponse) | UnbondingDelegation queries unbonding info for given validator delegator pair. | GET|/cosmos/staking/v1beta1/validators/{validator_addr}/delegations/{delegator_addr}/unbonding_delegation|
| `DelegatorDelegations` | [QueryDelegatorDelegationsRequest](#cosmos.staking.v1beta1.QueryDelegatorDelegationsRequest) | [QueryDelegatorDelegationsResponse](#cosmos.staking.v1beta1.QueryDelegatorDelegationsResponse) | DelegatorDelegations queries all delegations of a given delegator address. | GET|/cosmos/staking/v1beta1/delegations/{delegator_addr}|
| `DelegatorUnbondingDelegations` | [QueryDelegatorUnbondingDelegationsRequest](#cosmos.staking.v1beta1.QueryDelegatorUnbondingDelegationsRequest) | [QueryDelegatorUnbondingDelegationsResponse](#cosmos.staking.v1beta1.QueryDelegatorUnbondingDelegationsResponse) | DelegatorUnbondingDelegations queries all unbonding delegations of a given delegator address. | GET|/cosmos/staking/v1beta1/delegators/{delegator_addr}/unbonding_delegations|
| `Redelegations` | [QueryRedelegationsRequest](#cosmos.staking.v1beta1.QueryRedelegationsRequest) | [QueryRedelegationsResponse](#cosmos.staking.v1beta1.QueryRedelegationsResponse) | Redelegations queries redelegations of given address. | GET|/cosmos/staking/v1beta1/delegators/{delegator_addr}/redelegations|
| `DelegatorValidators` | [QueryDelegatorValidatorsRequest](#cosmos.staking.v1beta1.QueryDelegatorValidatorsRequest) | [QueryDelegatorValidatorsResponse](#cosmos.staking.v1beta1.QueryDelegatorValidatorsResponse) | DelegatorValidators queries all validators info for given delegator address. | GET|/cosmos/staking/v1beta1/delegators/{delegator_addr}/validators|
| `DelegatorValidator` | [QueryDelegatorValidatorRequest](#cosmos.staking.v1beta1.QueryDelegatorValidatorRequest) | [QueryDelegatorValidatorResponse](#cosmos.staking.v1beta1.QueryDelegatorValidatorResponse) | DelegatorValidator queries validator info for given delegator validator pair. | GET|/cosmos/staking/v1beta1/delegators/{delegator_addr}/validators/{validator_addr}|
| `HistoricalInfo` | [QueryHistoricalInfoRequest](#cosmos.staking.v1beta1.QueryHistoricalInfoRequest) | [QueryHistoricalInfoResponse](#cosmos.staking.v1beta1.QueryHistoricalInfoResponse) | HistoricalInfo queries the historical info for given height. | GET|/cosmos/staking/v1beta1/historical_info/{height}|
| `Pool` | [QueryPoolRequest](#cosmos.staking.v1beta1.QueryPoolRequest) | [QueryPoolResponse](#cosmos.staking.v1beta1.QueryPoolResponse) | Pool queries the pool info. | GET|/cosmos/staking/v1beta1/pool|
| `Params` | [QueryParamsRequest](#cosmos.staking.v1beta1.QueryParamsRequest) | [QueryParamsResponse](#cosmos.staking.v1beta1.QueryParamsResponse) | Parameters queries the staking parameters. | GET|/cosmos/staking/v1beta1/params|

 <!-- end services -->



<a name="cosmos/staking/v1beta1/tx.proto"></a>
<p align="right"><a href="#top">Top</a></p>

## cosmos/staking/v1beta1/tx.proto



<a name="cosmos.staking.v1beta1.MsgBeginRedelegate"></a>

### MsgBeginRedelegate
MsgBeginRedelegate defines a SDK message for performing a redelegation
of coins from a delegator and source validator to a destination validator.


| Field | Type | Label | Description |
| ----- | ---- | ----- | ----------- |
| `delegator_address` | [string](#string) |  |  |
| `validator_src_address` | [string](#string) |  |  |
| `validator_dst_address` | [string](#string) |  |  |
| `amount` | [cosmos.base.v1beta1.Coin](#cosmos.base.v1beta1.Coin) |  |  |






<a name="cosmos.staking.v1beta1.MsgBeginRedelegateResponse"></a>

### MsgBeginRedelegateResponse
MsgBeginRedelegateResponse defines the Msg/BeginRedelegate response type.


| Field | Type | Label | Description |
| ----- | ---- | ----- | ----------- |
| `completion_time` | [google.protobuf.Timestamp](#google.protobuf.Timestamp) |  |  |






<a name="cosmos.staking.v1beta1.MsgCreateValidator"></a>

### MsgCreateValidator
MsgCreateValidator defines a SDK message for creating a new validator.


| Field | Type | Label | Description |
| ----- | ---- | ----- | ----------- |
| `description` | [Description](#cosmos.staking.v1beta1.Description) |  |  |
| `commission` | [CommissionRates](#cosmos.staking.v1beta1.CommissionRates) |  |  |
| `min_self_delegation` | [string](#string) |  |  |
| `delegator_address` | [string](#string) |  |  |
| `validator_address` | [string](#string) |  |  |
| `pubkey` | [google.protobuf.Any](#google.protobuf.Any) |  |  |
| `value` | [cosmos.base.v1beta1.Coin](#cosmos.base.v1beta1.Coin) |  |  |






<a name="cosmos.staking.v1beta1.MsgCreateValidatorResponse"></a>

### MsgCreateValidatorResponse
MsgCreateValidatorResponse defines the Msg/CreateValidator response type.






<a name="cosmos.staking.v1beta1.MsgDelegate"></a>

### MsgDelegate
MsgDelegate defines a SDK message for performing a delegation of coins
from a delegator to a validator.


| Field | Type | Label | Description |
| ----- | ---- | ----- | ----------- |
| `delegator_address` | [string](#string) |  |  |
| `validator_address` | [string](#string) |  |  |
| `amount` | [cosmos.base.v1beta1.Coin](#cosmos.base.v1beta1.Coin) |  |  |






<a name="cosmos.staking.v1beta1.MsgDelegateResponse"></a>

### MsgDelegateResponse
MsgDelegateResponse defines the Msg/Delegate response type.






<a name="cosmos.staking.v1beta1.MsgEditValidator"></a>

### MsgEditValidator
MsgEditValidator defines a SDK message for editing an existing validator.


| Field | Type | Label | Description |
| ----- | ---- | ----- | ----------- |
| `description` | [Description](#cosmos.staking.v1beta1.Description) |  |  |
| `validator_address` | [string](#string) |  |  |
| `commission_rate` | [string](#string) |  | We pass a reference to the new commission rate and min self delegation as it's not mandatory to update. If not updated, the deserialized rate will be zero with no way to distinguish if an update was intended. REF: #2373 |
| `min_self_delegation` | [string](#string) |  |  |






<a name="cosmos.staking.v1beta1.MsgEditValidatorResponse"></a>

### MsgEditValidatorResponse
MsgEditValidatorResponse defines the Msg/EditValidator response type.






<a name="cosmos.staking.v1beta1.MsgUndelegate"></a>

### MsgUndelegate
MsgUndelegate defines a SDK message for performing an undelegation from a
delegate and a validator.


| Field | Type | Label | Description |
| ----- | ---- | ----- | ----------- |
| `delegator_address` | [string](#string) |  |  |
| `validator_address` | [string](#string) |  |  |
| `amount` | [cosmos.base.v1beta1.Coin](#cosmos.base.v1beta1.Coin) |  |  |






<a name="cosmos.staking.v1beta1.MsgUndelegateResponse"></a>

### MsgUndelegateResponse
MsgUndelegateResponse defines the Msg/Undelegate response type.


| Field | Type | Label | Description |
| ----- | ---- | ----- | ----------- |
| `completion_time` | [google.protobuf.Timestamp](#google.protobuf.Timestamp) |  |  |





 <!-- end messages -->

 <!-- end enums -->

 <!-- end HasExtensions -->


<a name="cosmos.staking.v1beta1.Msg"></a>

### Msg
Msg defines the staking Msg service.

| Method Name | Request Type | Response Type | Description | HTTP Verb | Endpoint |
| ----------- | ------------ | ------------- | ------------| ------- | -------- |
| `CreateValidator` | [MsgCreateValidator](#cosmos.staking.v1beta1.MsgCreateValidator) | [MsgCreateValidatorResponse](#cosmos.staking.v1beta1.MsgCreateValidatorResponse) | CreateValidator defines a method for creating a new validator. | |
| `EditValidator` | [MsgEditValidator](#cosmos.staking.v1beta1.MsgEditValidator) | [MsgEditValidatorResponse](#cosmos.staking.v1beta1.MsgEditValidatorResponse) | EditValidator defines a method for editing an existing validator. | |
| `Delegate` | [MsgDelegate](#cosmos.staking.v1beta1.MsgDelegate) | [MsgDelegateResponse](#cosmos.staking.v1beta1.MsgDelegateResponse) | Delegate defines a method for performing a delegation of coins from a delegator to a validator. | |
| `BeginRedelegate` | [MsgBeginRedelegate](#cosmos.staking.v1beta1.MsgBeginRedelegate) | [MsgBeginRedelegateResponse](#cosmos.staking.v1beta1.MsgBeginRedelegateResponse) | BeginRedelegate defines a method for performing a redelegation of coins from a delegator and source validator to a destination validator. | |
| `Undelegate` | [MsgUndelegate](#cosmos.staking.v1beta1.MsgUndelegate) | [MsgUndelegateResponse](#cosmos.staking.v1beta1.MsgUndelegateResponse) | Undelegate defines a method for performing an undelegation from a delegate and a validator. | |

 <!-- end services -->



<a name="cosmos/tx/signing/v1beta1/signing.proto"></a>
<p align="right"><a href="#top">Top</a></p>

## cosmos/tx/signing/v1beta1/signing.proto



<a name="cosmos.tx.signing.v1beta1.SignatureDescriptor"></a>

### SignatureDescriptor
SignatureDescriptor is a convenience type which represents the full data for
a signature including the public key of the signer, signing modes and the
signature itself. It is primarily used for coordinating signatures between
clients.


| Field | Type | Label | Description |
| ----- | ---- | ----- | ----------- |
| `public_key` | [google.protobuf.Any](#google.protobuf.Any) |  | public_key is the public key of the signer |
| `data` | [SignatureDescriptor.Data](#cosmos.tx.signing.v1beta1.SignatureDescriptor.Data) |  |  |
| `sequence` | [uint64](#uint64) |  | sequence is the sequence of the account, which describes the number of committed transactions signed by a given address. It is used to prevent replay attacks. |






<a name="cosmos.tx.signing.v1beta1.SignatureDescriptor.Data"></a>

### SignatureDescriptor.Data
Data represents signature data


| Field | Type | Label | Description |
| ----- | ---- | ----- | ----------- |
| `single` | [SignatureDescriptor.Data.Single](#cosmos.tx.signing.v1beta1.SignatureDescriptor.Data.Single) |  | single represents a single signer |
| `multi` | [SignatureDescriptor.Data.Multi](#cosmos.tx.signing.v1beta1.SignatureDescriptor.Data.Multi) |  | multi represents a multisig signer |






<a name="cosmos.tx.signing.v1beta1.SignatureDescriptor.Data.Multi"></a>

### SignatureDescriptor.Data.Multi
Multi is the signature data for a multisig public key


| Field | Type | Label | Description |
| ----- | ---- | ----- | ----------- |
| `bitarray` | [cosmos.crypto.multisig.v1beta1.CompactBitArray](#cosmos.crypto.multisig.v1beta1.CompactBitArray) |  | bitarray specifies which keys within the multisig are signing |
| `signatures` | [SignatureDescriptor.Data](#cosmos.tx.signing.v1beta1.SignatureDescriptor.Data) | repeated | signatures is the signatures of the multi-signature |






<a name="cosmos.tx.signing.v1beta1.SignatureDescriptor.Data.Single"></a>

### SignatureDescriptor.Data.Single
Single is the signature data for a single signer


| Field | Type | Label | Description |
| ----- | ---- | ----- | ----------- |
| `mode` | [SignMode](#cosmos.tx.signing.v1beta1.SignMode) |  | mode is the signing mode of the single signer |
| `signature` | [bytes](#bytes) |  | signature is the raw signature bytes |






<a name="cosmos.tx.signing.v1beta1.SignatureDescriptors"></a>

### SignatureDescriptors
SignatureDescriptors wraps multiple SignatureDescriptor's.


| Field | Type | Label | Description |
| ----- | ---- | ----- | ----------- |
| `signatures` | [SignatureDescriptor](#cosmos.tx.signing.v1beta1.SignatureDescriptor) | repeated | signatures are the signature descriptors |





 <!-- end messages -->


<a name="cosmos.tx.signing.v1beta1.SignMode"></a>

### SignMode
SignMode represents a signing mode with its own security guarantees.

| Name | Number | Description |
| ---- | ------ | ----------- |
| SIGN_MODE_UNSPECIFIED | 0 | SIGN_MODE_UNSPECIFIED specifies an unknown signing mode and will be rejected. |
| SIGN_MODE_DIRECT | 1 | SIGN_MODE_DIRECT specifies a signing mode which uses SignDoc and is verified with raw bytes from Tx. |
| SIGN_MODE_TEXTUAL | 2 | SIGN_MODE_TEXTUAL is a future signing mode that will verify some human-readable textual representation on top of the binary representation from SIGN_MODE_DIRECT. It is currently not supported. |
| SIGN_MODE_DIRECT_JSON | 3 | SIGN_MODE_DIRECT_JSON specifies a signing mode which uses SignDocJSON. It is verified using a canonical JSON representation of the bytes used in SIGN_MODE_DIRECT. |
| SIGN_MODE_LEGACY_AMINO_JSON | 127 | SIGN_MODE_LEGACY_AMINO_JSON is a backwards compatibility mode which uses Amino JSON and will be removed in the future. |


 <!-- end enums -->

 <!-- end HasExtensions -->

 <!-- end services -->



<a name="cosmos/tx/module/v1/module.proto"></a>
<p align="right"><a href="#top">Top</a></p>

## cosmos/tx/module/v1/module.proto



<a name="cosmos.tx.module.v1.Module"></a>

### Module



| Field | Type | Label | Description |
| ----- | ---- | ----- | ----------- |
| `enabled_sign_modes` | [cosmos.tx.signing.v1beta1.SignMode](#cosmos.tx.signing.v1beta1.SignMode) | repeated | enabled_sign_modes is the list of enabled sign modes. It will fallback to the default value of [SIGN_MODE_DIRECT, SIGN_MODE_LEGACY_AMINO_JSON] if left empty. |





 <!-- end messages -->

 <!-- end enums -->

 <!-- end HasExtensions -->

 <!-- end services -->



<a name="cosmos/tx/v1beta1/tx.proto"></a>
<p align="right"><a href="#top">Top</a></p>

## cosmos/tx/v1beta1/tx.proto



<a name="cosmos.tx.v1beta1.AuthInfo"></a>

### AuthInfo
AuthInfo describes the fee and signer modes that are used to sign a
transaction.


| Field | Type | Label | Description |
| ----- | ---- | ----- | ----------- |
| `signer_infos` | [SignerInfo](#cosmos.tx.v1beta1.SignerInfo) | repeated | signer_infos defines the signing modes for the required signers. The number and order of elements must match the required signers from TxBody's messages. The first element is the primary signer and the one which pays the fee. |
| `fee` | [Fee](#cosmos.tx.v1beta1.Fee) |  | Fee is the fee and gas limit for the transaction. The first signer is the primary signer and the one which pays the fee. The fee can be calculated based on the cost of evaluating the body and doing signature verification of the signers. This can be estimated via simulation. |






<a name="cosmos.tx.v1beta1.Fee"></a>

### Fee
Fee includes the amount of coins paid in fees and the maximum
gas to be used by the transaction. The ratio yields an effective "gasprice",
which must be above some miminum to be accepted into the mempool.


| Field | Type | Label | Description |
| ----- | ---- | ----- | ----------- |
| `amount` | [cosmos.base.v1beta1.Coin](#cosmos.base.v1beta1.Coin) | repeated | amount is the amount of coins to be paid as a fee |
| `gas_limit` | [uint64](#uint64) |  | gas_limit is the maximum gas that can be used in transaction processing before an out of gas error occurs |
| `payer` | [string](#string) |  | if unset, the first signer is responsible for paying the fees. If set, the specified account must pay the fees. the payer must be a tx signer (and thus have signed this field in AuthInfo). setting this field does *not* change the ordering of required signers for the transaction. |
| `granter` | [string](#string) |  | if set, the fee payer (either the first signer or the value of the payer field) requests that a fee grant be used to pay fees instead of the fee payer's own balance. If an appropriate fee grant does not exist or the chain does not support fee grants, this will fail |






<a name="cosmos.tx.v1beta1.ModeInfo"></a>

### ModeInfo
ModeInfo describes the signing mode of a single or nested multisig signer.


| Field | Type | Label | Description |
| ----- | ---- | ----- | ----------- |
| `single` | [ModeInfo.Single](#cosmos.tx.v1beta1.ModeInfo.Single) |  | single represents a single signer |
| `multi` | [ModeInfo.Multi](#cosmos.tx.v1beta1.ModeInfo.Multi) |  | multi represents a nested multisig signer |






<a name="cosmos.tx.v1beta1.ModeInfo.Multi"></a>

### ModeInfo.Multi
Multi is the mode info for a multisig public key


| Field | Type | Label | Description |
| ----- | ---- | ----- | ----------- |
| `bitarray` | [cosmos.crypto.multisig.v1beta1.CompactBitArray](#cosmos.crypto.multisig.v1beta1.CompactBitArray) |  | bitarray specifies which keys within the multisig are signing |
| `mode_infos` | [ModeInfo](#cosmos.tx.v1beta1.ModeInfo) | repeated | mode_infos is the corresponding modes of the signers of the multisig which could include nested multisig public keys |






<a name="cosmos.tx.v1beta1.ModeInfo.Single"></a>

### ModeInfo.Single
Single is the mode info for a single signer. It is structured as a message
to allow for additional fields such as locale for SIGN_MODE_TEXTUAL in the
future


| Field | Type | Label | Description |
| ----- | ---- | ----- | ----------- |
| `mode` | [cosmos.tx.signing.v1beta1.SignMode](#cosmos.tx.signing.v1beta1.SignMode) |  | mode is the signing mode of the single signer |






<a name="cosmos.tx.v1beta1.SignDoc"></a>

### SignDoc
SignDoc is the type used for generating sign bytes for SIGN_MODE_DIRECT.


| Field | Type | Label | Description |
| ----- | ---- | ----- | ----------- |
| `body_bytes` | [bytes](#bytes) |  | body_bytes is protobuf serialization of a TxBody that matches the representation in TxRaw. |
| `auth_info_bytes` | [bytes](#bytes) |  | auth_info_bytes is a protobuf serialization of an AuthInfo that matches the representation in TxRaw. |
| `chain_id` | [string](#string) |  | chain_id is the unique identifier of the chain this transaction targets. It prevents signed transactions from being used on another chain by an attacker |
| `account_number` | [uint64](#uint64) |  | account_number is the account number of the account in state |






<a name="cosmos.tx.v1beta1.SignDocJSON"></a>

### SignDocJSON
SignDocJSON is the type used for generating sign bytes for
SIGN_MODE_DIRECT_JSON. It is designed to be serialized as proto3 JSON
following the rules defined here:
https://github.com/regen-network/canonical-proto3/blob/master/README.md#json.


| Field | Type | Label | Description |
| ----- | ---- | ----- | ----------- |
| `body` | [TxBody](#cosmos.tx.v1beta1.TxBody) |  | body is the processable content of the transaction |
| `auth_info` | [AuthInfo](#cosmos.tx.v1beta1.AuthInfo) |  | auth_info is the authorization related content of the transaction, specifically signers, signer modes and fee |
| `chain_id` | [string](#string) |  | chain_id is the identifier of the chain this transaction targets. It prevents signed transactions from being used on another chain by an attacker |
| `account_number` | [uint64](#uint64) |  | account_number is the account number of the signing account in state |
| `sign_doc_sha256_hash` | [bytes](#bytes) |  | sign_doc_sha256_hash is the SHA-256 hash of SignDoc. It is included here to reduce the malleability attack surface of SIGN_MODE_DIRECT_JSON vs SIGN_MODE_DIRECT to zero. Basically this means that any discrepancy between protobuf bytes over the wire and protobuf bytes that are signed cannot be exploited. This information is obviously redundant with information already in SignDocJSON, but is included as a security check for scenarios where this information may have inadvertently been excluded. We include the hash of SignDoc rather than the full SignDoc bytes to reduce the size of SignDocJSON for scenarios where large payloads could cause problems for hardware wallets. |






<a name="cosmos.tx.v1beta1.SignerInfo"></a>

### SignerInfo
SignerInfo describes the public key and signing mode of a single top-level
signer.


| Field | Type | Label | Description |
| ----- | ---- | ----- | ----------- |
| `public_key` | [google.protobuf.Any](#google.protobuf.Any) |  | public_key is the public key of the signer. It is optional for accounts that already exist in state. If unset, the verifier can use the required \ signer address for this position and lookup the public key. |
| `mode_info` | [ModeInfo](#cosmos.tx.v1beta1.ModeInfo) |  | mode_info describes the signing mode of the signer and is a nested structure to support nested multisig pubkey's |
| `sequence` | [uint64](#uint64) |  | sequence is the sequence of the account, which describes the number of committed transactions signed by a given address. It is used to prevent replay attacks. |






<a name="cosmos.tx.v1beta1.Tx"></a>

### Tx
Tx is the standard type used for broadcasting transactions.


| Field | Type | Label | Description |
| ----- | ---- | ----- | ----------- |
| `body` | [TxBody](#cosmos.tx.v1beta1.TxBody) |  | body is the processable content of the transaction |
| `auth_info` | [AuthInfo](#cosmos.tx.v1beta1.AuthInfo) |  | auth_info is the authorization related content of the transaction, specifically signers, signer modes and fee |
| `signatures` | [bytes](#bytes) | repeated | signatures is a list of signatures that matches the length and order of AuthInfo's signer_infos to allow connecting signature meta information like public key and signing mode by position. |






<a name="cosmos.tx.v1beta1.TxBody"></a>

### TxBody
TxBody is the body of a transaction that all signers sign over.


| Field | Type | Label | Description |
| ----- | ---- | ----- | ----------- |
| `messages` | [google.protobuf.Any](#google.protobuf.Any) | repeated | messages is a list of messages to be executed. The required signers of those messages define the number and order of elements in AuthInfo's signer_infos and Tx's signatures. Each required signer address is added to the list only the first time it occurs. By convention, the first required signer (usually from the first message) is referred to as the primary signer and pays the fee for the whole transaction. |
| `memo` | [string](#string) |  | memo is any arbitrary note/comment to be added to the transaction. WARNING: in clients, any publicly exposed text should not be called memo, but should be called `note` instead (see https://github.com/cosmos/cosmos-sdk/issues/9122). |
| `timeout_height` | [uint64](#uint64) |  | timeout is the block height after which this transaction will not be processed by the chain |
| `extension_options` | [google.protobuf.Any](#google.protobuf.Any) | repeated | extension_options are arbitrary options that can be added by chains when the default options are not sufficient. If any of these are present and can't be handled, the transaction will be rejected |
| `non_critical_extension_options` | [google.protobuf.Any](#google.protobuf.Any) | repeated | extension_options are arbitrary options that can be added by chains when the default options are not sufficient. If any of these are present and can't be handled, they will be ignored |






<a name="cosmos.tx.v1beta1.TxRaw"></a>

### TxRaw
TxRaw is a variant of Tx that pins the signer's exact binary representation
of body and auth_info. This is used for signing, broadcasting and
verification. The binary `serialize(tx: TxRaw)` is stored in Tendermint and
the hash `sha256(serialize(tx: TxRaw))` becomes the "txhash", commonly used
as the transaction ID.


| Field | Type | Label | Description |
| ----- | ---- | ----- | ----------- |
| `body_bytes` | [bytes](#bytes) |  | body_bytes is a protobuf serialization of a TxBody that matches the representation in SignDoc. |
| `auth_info_bytes` | [bytes](#bytes) |  | auth_info_bytes is a protobuf serialization of an AuthInfo that matches the representation in SignDoc. |
| `signatures` | [bytes](#bytes) | repeated | signatures is a list of signatures that matches the length and order of AuthInfo's signer_infos to allow connecting signature meta information like public key and signing mode by position. |





 <!-- end messages -->

 <!-- end enums -->

 <!-- end HasExtensions -->

 <!-- end services -->



<a name="cosmos/tx/v1beta1/service.proto"></a>
<p align="right"><a href="#top">Top</a></p>

## cosmos/tx/v1beta1/service.proto



<a name="cosmos.tx.v1beta1.BroadcastTxRequest"></a>

### BroadcastTxRequest
BroadcastTxRequest is the request type for the Service.BroadcastTxRequest
RPC method.


| Field | Type | Label | Description |
| ----- | ---- | ----- | ----------- |
| `tx_bytes` | [bytes](#bytes) |  | tx_bytes is the raw transaction. |
| `mode` | [BroadcastMode](#cosmos.tx.v1beta1.BroadcastMode) |  |  |






<a name="cosmos.tx.v1beta1.BroadcastTxResponse"></a>

### BroadcastTxResponse
BroadcastTxResponse is the response type for the
Service.BroadcastTx method.


| Field | Type | Label | Description |
| ----- | ---- | ----- | ----------- |
| `tx_response` | [cosmos.base.abci.v1beta1.TxResponse](#cosmos.base.abci.v1beta1.TxResponse) |  | tx_response is the queried TxResponses. |






<a name="cosmos.tx.v1beta1.GetTxRequest"></a>

### GetTxRequest
GetTxRequest is the request type for the Service.GetTx
RPC method.


| Field | Type | Label | Description |
| ----- | ---- | ----- | ----------- |
| `hash` | [string](#string) |  | hash is the tx hash to query, encoded as a hex string. |






<a name="cosmos.tx.v1beta1.GetTxResponse"></a>

### GetTxResponse
GetTxResponse is the response type for the Service.GetTx method.


| Field | Type | Label | Description |
| ----- | ---- | ----- | ----------- |
| `tx` | [Tx](#cosmos.tx.v1beta1.Tx) |  | tx is the queried transaction. |
| `tx_response` | [cosmos.base.abci.v1beta1.TxResponse](#cosmos.base.abci.v1beta1.TxResponse) |  | tx_response is the queried TxResponses. |






<a name="cosmos.tx.v1beta1.GetTxsEventRequest"></a>

### GetTxsEventRequest
GetTxsEventRequest is the request type for the Service.TxsByEvents
RPC method.


| Field | Type | Label | Description |
| ----- | ---- | ----- | ----------- |
| `events` | [string](#string) | repeated | events is the list of transaction event type. |
| `pagination` | [cosmos.base.query.v1beta1.PageRequest](#cosmos.base.query.v1beta1.PageRequest) |  | pagination defines an pagination for the request. |
| `order_by` | [OrderBy](#cosmos.tx.v1beta1.OrderBy) |  |  |






<a name="cosmos.tx.v1beta1.GetTxsEventResponse"></a>

### GetTxsEventResponse
GetTxsEventResponse is the response type for the Service.TxsByEvents
RPC method.


| Field | Type | Label | Description |
| ----- | ---- | ----- | ----------- |
| `txs` | [Tx](#cosmos.tx.v1beta1.Tx) | repeated | txs is the list of queried transactions. |
| `tx_responses` | [cosmos.base.abci.v1beta1.TxResponse](#cosmos.base.abci.v1beta1.TxResponse) | repeated | tx_responses is the list of queried TxResponses. |
| `pagination` | [cosmos.base.query.v1beta1.PageResponse](#cosmos.base.query.v1beta1.PageResponse) |  | pagination defines an pagination for the response. |






<a name="cosmos.tx.v1beta1.SimulateRequest"></a>

### SimulateRequest
SimulateRequest is the request type for the Service.Simulate
RPC method.


| Field | Type | Label | Description |
| ----- | ---- | ----- | ----------- |
| `tx` | [Tx](#cosmos.tx.v1beta1.Tx) |  | **Deprecated.** tx is the transaction to simulate. Deprecated. Send raw tx bytes instead. |
| `tx_bytes` | [bytes](#bytes) |  | tx_bytes is the raw transaction. |






<a name="cosmos.tx.v1beta1.SimulateResponse"></a>

### SimulateResponse
SimulateResponse is the response type for the
Service.SimulateRPC method.


| Field | Type | Label | Description |
| ----- | ---- | ----- | ----------- |
| `gas_info` | [cosmos.base.abci.v1beta1.GasInfo](#cosmos.base.abci.v1beta1.GasInfo) |  | gas_info is the information about gas used in the simulation. |
| `result` | [cosmos.base.abci.v1beta1.Result](#cosmos.base.abci.v1beta1.Result) |  | result is the result of the simulation. |





 <!-- end messages -->


<a name="cosmos.tx.v1beta1.BroadcastMode"></a>

### BroadcastMode
BroadcastMode specifies the broadcast mode for the TxService.Broadcast RPC method.

| Name | Number | Description |
| ---- | ------ | ----------- |
| BROADCAST_MODE_UNSPECIFIED | 0 | zero-value for mode ordering |
| BROADCAST_MODE_BLOCK | 1 | BROADCAST_MODE_BLOCK defines a tx broadcasting mode where the client waits for the tx to be committed in a block. |
| BROADCAST_MODE_SYNC | 2 | BROADCAST_MODE_SYNC defines a tx broadcasting mode where the client waits for a CheckTx execution response only. |
| BROADCAST_MODE_ASYNC | 3 | BROADCAST_MODE_ASYNC defines a tx broadcasting mode where the client returns immediately. |



<a name="cosmos.tx.v1beta1.OrderBy"></a>

### OrderBy
OrderBy defines the sorting order

| Name | Number | Description |
| ---- | ------ | ----------- |
| ORDER_BY_UNSPECIFIED | 0 | ORDER_BY_UNSPECIFIED specifies an unknown sorting order. OrderBy defaults to ASC in this case. |
| ORDER_BY_ASC | 1 | ORDER_BY_ASC defines ascending order |
| ORDER_BY_DESC | 2 | ORDER_BY_DESC defines descending order |


 <!-- end enums -->

 <!-- end HasExtensions -->


<a name="cosmos.tx.v1beta1.Service"></a>

### Service
Service defines a gRPC service for interacting with transactions.

| Method Name | Request Type | Response Type | Description | HTTP Verb | Endpoint |
| ----------- | ------------ | ------------- | ------------| ------- | -------- |
| `Simulate` | [SimulateRequest](#cosmos.tx.v1beta1.SimulateRequest) | [SimulateResponse](#cosmos.tx.v1beta1.SimulateResponse) | Simulate simulates executing a transaction for estimating gas usage. | POST|/cosmos/tx/v1beta1/simulate|
| `GetTx` | [GetTxRequest](#cosmos.tx.v1beta1.GetTxRequest) | [GetTxResponse](#cosmos.tx.v1beta1.GetTxResponse) | GetTx fetches a tx by hash. | GET|/cosmos/tx/v1beta1/txs/{hash}|
| `BroadcastTx` | [BroadcastTxRequest](#cosmos.tx.v1beta1.BroadcastTxRequest) | [BroadcastTxResponse](#cosmos.tx.v1beta1.BroadcastTxResponse) | BroadcastTx broadcast transaction. | POST|/cosmos/tx/v1beta1/txs|
| `GetTxsEvent` | [GetTxsEventRequest](#cosmos.tx.v1beta1.GetTxsEventRequest) | [GetTxsEventResponse](#cosmos.tx.v1beta1.GetTxsEventResponse) | GetTxsEvent fetches txs by event. | GET|/cosmos/tx/v1beta1/txs|

 <!-- end services -->



<a name="cosmos/upgrade/v1beta1/upgrade.proto"></a>
<p align="right"><a href="#top">Top</a></p>

## cosmos/upgrade/v1beta1/upgrade.proto



<a name="cosmos.upgrade.v1beta1.CancelSoftwareUpgradeProposal"></a>

### CancelSoftwareUpgradeProposal
CancelSoftwareUpgradeProposal is a gov Content type for cancelling a software
upgrade.


| Field | Type | Label | Description |
| ----- | ---- | ----- | ----------- |
| `title` | [string](#string) |  |  |
| `description` | [string](#string) |  |  |






<a name="cosmos.upgrade.v1beta1.ModuleVersion"></a>

### ModuleVersion
ModuleVersion specifies a module and its consensus version.


| Field | Type | Label | Description |
| ----- | ---- | ----- | ----------- |
| `name` | [string](#string) |  | name of the app module |
| `version` | [uint64](#uint64) |  | consensus version of the app module |






<a name="cosmos.upgrade.v1beta1.Plan"></a>

### Plan
Plan specifies information about a planned upgrade and when it should occur.


| Field | Type | Label | Description |
| ----- | ---- | ----- | ----------- |
| `name` | [string](#string) |  | Sets the name for the upgrade. This name will be used by the upgraded version of the software to apply any special "on-upgrade" commands during the first BeginBlock method after the upgrade is applied. It is also used to detect whether a software version can handle a given upgrade. If no upgrade handler with this name has been set in the software, it will be assumed that the software is out-of-date when the upgrade Time or Height is reached and the software will exit. |
| `time` | [google.protobuf.Timestamp](#google.protobuf.Timestamp) |  | **Deprecated.** Deprecated: Time based upgrades have been deprecated. Time based upgrade logic has been removed from the SDK. If this field is not empty, an error will be thrown. |
| `height` | [int64](#int64) |  | The height at which the upgrade must be performed. Only used if Time is not set. |
| `info` | [string](#string) |  | Any application specific upgrade info to be included on-chain such as a git commit that validators could automatically upgrade to |
| `upgraded_client_state` | [google.protobuf.Any](#google.protobuf.Any) |  | **Deprecated.** Deprecated: UpgradedClientState field has been deprecated. IBC upgrade logic has been moved to the IBC module in the sub module 02-client. If this field is not empty, an error will be thrown. |






<a name="cosmos.upgrade.v1beta1.SoftwareUpgradeProposal"></a>

### SoftwareUpgradeProposal
SoftwareUpgradeProposal is a gov Content type for initiating a software
upgrade.


| Field | Type | Label | Description |
| ----- | ---- | ----- | ----------- |
| `title` | [string](#string) |  |  |
| `description` | [string](#string) |  |  |
| `plan` | [Plan](#cosmos.upgrade.v1beta1.Plan) |  |  |





 <!-- end messages -->

 <!-- end enums -->

 <!-- end HasExtensions -->

 <!-- end services -->



<a name="cosmos/upgrade/v1beta1/query.proto"></a>
<p align="right"><a href="#top">Top</a></p>

## cosmos/upgrade/v1beta1/query.proto



<a name="cosmos.upgrade.v1beta1.QueryAppliedPlanRequest"></a>

### QueryAppliedPlanRequest
QueryCurrentPlanRequest is the request type for the Query/AppliedPlan RPC
method.


| Field | Type | Label | Description |
| ----- | ---- | ----- | ----------- |
| `name` | [string](#string) |  | name is the name of the applied plan to query for. |






<a name="cosmos.upgrade.v1beta1.QueryAppliedPlanResponse"></a>

### QueryAppliedPlanResponse
QueryAppliedPlanResponse is the response type for the Query/AppliedPlan RPC
method.


| Field | Type | Label | Description |
| ----- | ---- | ----- | ----------- |
| `height` | [int64](#int64) |  | height is the block height at which the plan was applied. |






<a name="cosmos.upgrade.v1beta1.QueryCurrentPlanRequest"></a>

### QueryCurrentPlanRequest
QueryCurrentPlanRequest is the request type for the Query/CurrentPlan RPC
method.






<a name="cosmos.upgrade.v1beta1.QueryCurrentPlanResponse"></a>

### QueryCurrentPlanResponse
QueryCurrentPlanResponse is the response type for the Query/CurrentPlan RPC
method.


| Field | Type | Label | Description |
| ----- | ---- | ----- | ----------- |
| `plan` | [Plan](#cosmos.upgrade.v1beta1.Plan) |  | plan is the current upgrade plan. |






<a name="cosmos.upgrade.v1beta1.QueryModuleVersionsRequest"></a>

### QueryModuleVersionsRequest
QueryModuleVersionsRequest is the request type for the Query/ModuleVersions
RPC method.


| Field | Type | Label | Description |
| ----- | ---- | ----- | ----------- |
| `module_name` | [string](#string) |  | module_name is a field to query a specific module consensus version from state. Leaving this empty will fetch the full list of module versions from state |






<a name="cosmos.upgrade.v1beta1.QueryModuleVersionsResponse"></a>

### QueryModuleVersionsResponse
QueryModuleVersionsResponse is the response type for the Query/ModuleVersions
RPC method.


| Field | Type | Label | Description |
| ----- | ---- | ----- | ----------- |
| `module_versions` | [ModuleVersion](#cosmos.upgrade.v1beta1.ModuleVersion) | repeated | module_versions is a list of module names with their consensus versions. |






<a name="cosmos.upgrade.v1beta1.QueryUpgradedConsensusStateRequest"></a>

### QueryUpgradedConsensusStateRequest
QueryUpgradedConsensusStateRequest is the request type for the Query/UpgradedConsensusState
RPC method.


| Field | Type | Label | Description |
| ----- | ---- | ----- | ----------- |
| `last_height` | [int64](#int64) |  | last height of the current chain must be sent in request as this is the height under which next consensus state is stored |






<a name="cosmos.upgrade.v1beta1.QueryUpgradedConsensusStateResponse"></a>

### QueryUpgradedConsensusStateResponse
QueryUpgradedConsensusStateResponse is the response type for the Query/UpgradedConsensusState
RPC method.


| Field | Type | Label | Description |
| ----- | ---- | ----- | ----------- |
| `upgraded_consensus_state` | [bytes](#bytes) |  |  |





 <!-- end messages -->

 <!-- end enums -->

 <!-- end HasExtensions -->


<a name="cosmos.upgrade.v1beta1.Query"></a>

### Query
Query defines the gRPC upgrade querier service.

| Method Name | Request Type | Response Type | Description | HTTP Verb | Endpoint |
| ----------- | ------------ | ------------- | ------------| ------- | -------- |
| `CurrentPlan` | [QueryCurrentPlanRequest](#cosmos.upgrade.v1beta1.QueryCurrentPlanRequest) | [QueryCurrentPlanResponse](#cosmos.upgrade.v1beta1.QueryCurrentPlanResponse) | CurrentPlan queries the current upgrade plan. | GET|/cosmos/upgrade/v1beta1/current_plan|
| `AppliedPlan` | [QueryAppliedPlanRequest](#cosmos.upgrade.v1beta1.QueryAppliedPlanRequest) | [QueryAppliedPlanResponse](#cosmos.upgrade.v1beta1.QueryAppliedPlanResponse) | AppliedPlan queries a previously applied upgrade plan by its name. | GET|/cosmos/upgrade/v1beta1/applied_plan/{name}|
| `UpgradedConsensusState` | [QueryUpgradedConsensusStateRequest](#cosmos.upgrade.v1beta1.QueryUpgradedConsensusStateRequest) | [QueryUpgradedConsensusStateResponse](#cosmos.upgrade.v1beta1.QueryUpgradedConsensusStateResponse) | UpgradedConsensusState queries the consensus state that will serve as a trusted kernel for the next version of this chain. It will only be stored at the last height of this chain. UpgradedConsensusState RPC not supported with legacy querier | GET|/cosmos/upgrade/v1beta1/upgraded_consensus_state/{last_height}|
| `ModuleVersions` | [QueryModuleVersionsRequest](#cosmos.upgrade.v1beta1.QueryModuleVersionsRequest) | [QueryModuleVersionsResponse](#cosmos.upgrade.v1beta1.QueryModuleVersionsResponse) | ModuleVersions queries the list of module versions from state. | GET|/cosmos/upgrade/v1beta1/module_versions|

 <!-- end services -->



<a name="cosmos/vesting/v1beta1/tx.proto"></a>
<p align="right"><a href="#top">Top</a></p>

## cosmos/vesting/v1beta1/tx.proto



<a name="cosmos.vesting.v1beta1.MsgCreateVestingAccount"></a>

### MsgCreateVestingAccount
MsgCreateVestingAccount defines a message that enables creating a vesting
account.


| Field | Type | Label | Description |
| ----- | ---- | ----- | ----------- |
| `from_address` | [string](#string) |  |  |
| `to_address` | [string](#string) |  |  |
| `amount` | [cosmos.base.v1beta1.Coin](#cosmos.base.v1beta1.Coin) | repeated |  |
| `end_time` | [int64](#int64) |  |  |
| `delayed` | [bool](#bool) |  |  |






<a name="cosmos.vesting.v1beta1.MsgCreateVestingAccountResponse"></a>

### MsgCreateVestingAccountResponse
MsgCreateVestingAccountResponse defines the Msg/CreateVestingAccount response type.





 <!-- end messages -->

 <!-- end enums -->

 <!-- end HasExtensions -->


<a name="cosmos.vesting.v1beta1.Msg"></a>

### Msg
Msg defines the bank Msg service.

| Method Name | Request Type | Response Type | Description | HTTP Verb | Endpoint |
| ----------- | ------------ | ------------- | ------------| ------- | -------- |
| `CreateVestingAccount` | [MsgCreateVestingAccount](#cosmos.vesting.v1beta1.MsgCreateVestingAccount) | [MsgCreateVestingAccountResponse](#cosmos.vesting.v1beta1.MsgCreateVestingAccountResponse) | CreateVestingAccount defines a method that enables creating a vesting account. | |

 <!-- end services -->



<a name="cosmos/vesting/v1beta1/vesting.proto"></a>
<p align="right"><a href="#top">Top</a></p>

## cosmos/vesting/v1beta1/vesting.proto



<a name="cosmos.vesting.v1beta1.BaseVestingAccount"></a>

### BaseVestingAccount
BaseVestingAccount implements the VestingAccount interface. It contains all
the necessary fields needed for any vesting account implementation.


| Field | Type | Label | Description |
| ----- | ---- | ----- | ----------- |
| `base_account` | [cosmos.auth.v1beta1.BaseAccount](#cosmos.auth.v1beta1.BaseAccount) |  |  |
| `original_vesting` | [cosmos.base.v1beta1.Coin](#cosmos.base.v1beta1.Coin) | repeated |  |
| `delegated_free` | [cosmos.base.v1beta1.Coin](#cosmos.base.v1beta1.Coin) | repeated |  |
| `delegated_vesting` | [cosmos.base.v1beta1.Coin](#cosmos.base.v1beta1.Coin) | repeated |  |
| `end_time` | [int64](#int64) |  |  |






<a name="cosmos.vesting.v1beta1.ContinuousVestingAccount"></a>

### ContinuousVestingAccount
ContinuousVestingAccount implements the VestingAccount interface. It
continuously vests by unlocking coins linearly with respect to time.


| Field | Type | Label | Description |
| ----- | ---- | ----- | ----------- |
| `base_vesting_account` | [BaseVestingAccount](#cosmos.vesting.v1beta1.BaseVestingAccount) |  |  |
| `start_time` | [int64](#int64) |  |  |






<a name="cosmos.vesting.v1beta1.DelayedVestingAccount"></a>

### DelayedVestingAccount
DelayedVestingAccount implements the VestingAccount interface. It vests all
coins after a specific time, but non prior. In other words, it keeps them
locked until a specified time.


| Field | Type | Label | Description |
| ----- | ---- | ----- | ----------- |
| `base_vesting_account` | [BaseVestingAccount](#cosmos.vesting.v1beta1.BaseVestingAccount) |  |  |






<a name="cosmos.vesting.v1beta1.Period"></a>

### Period
Period defines a length of time and amount of coins that will vest.


| Field | Type | Label | Description |
| ----- | ---- | ----- | ----------- |
| `length` | [int64](#int64) |  |  |
| `amount` | [cosmos.base.v1beta1.Coin](#cosmos.base.v1beta1.Coin) | repeated |  |






<a name="cosmos.vesting.v1beta1.PeriodicVestingAccount"></a>

### PeriodicVestingAccount
PeriodicVestingAccount implements the VestingAccount interface. It
periodically vests by unlocking coins during each specified period.


| Field | Type | Label | Description |
| ----- | ---- | ----- | ----------- |
| `base_vesting_account` | [BaseVestingAccount](#cosmos.vesting.v1beta1.BaseVestingAccount) |  |  |
| `start_time` | [int64](#int64) |  |  |
| `vesting_periods` | [Period](#cosmos.vesting.v1beta1.Period) | repeated |  |






<a name="cosmos.vesting.v1beta1.PermanentLockedAccount"></a>

### PermanentLockedAccount
PermanentLockedAccount implements the VestingAccount interface. It does
not ever release coins, locking them indefinitely. Coins in this account can
still be used for delegating and for governance votes even while locked.


| Field | Type | Label | Description |
| ----- | ---- | ----- | ----------- |
| `base_vesting_account` | [BaseVestingAccount](#cosmos.vesting.v1beta1.BaseVestingAccount) |  |  |





 <!-- end messages -->

 <!-- end enums -->

 <!-- end HasExtensions -->

 <!-- end services -->



## Scalar Value Types

| .proto Type | Notes | C++ | Java | Python | Go | C# | PHP | Ruby |
| ----------- | ----- | --- | ---- | ------ | -- | -- | --- | ---- |
| <a name="double" /> double |  | double | double | float | float64 | double | float | Float |
| <a name="float" /> float |  | float | float | float | float32 | float | float | Float |
| <a name="int32" /> int32 | Uses variable-length encoding. Inefficient for encoding negative numbers – if your field is likely to have negative values, use sint32 instead. | int32 | int | int | int32 | int | integer | Bignum or Fixnum (as required) |
| <a name="int64" /> int64 | Uses variable-length encoding. Inefficient for encoding negative numbers – if your field is likely to have negative values, use sint64 instead. | int64 | long | int/long | int64 | long | integer/string | Bignum |
| <a name="uint32" /> uint32 | Uses variable-length encoding. | uint32 | int | int/long | uint32 | uint | integer | Bignum or Fixnum (as required) |
| <a name="uint64" /> uint64 | Uses variable-length encoding. | uint64 | long | int/long | uint64 | ulong | integer/string | Bignum or Fixnum (as required) |
| <a name="sint32" /> sint32 | Uses variable-length encoding. Signed int value. These more efficiently encode negative numbers than regular int32s. | int32 | int | int | int32 | int | integer | Bignum or Fixnum (as required) |
| <a name="sint64" /> sint64 | Uses variable-length encoding. Signed int value. These more efficiently encode negative numbers than regular int64s. | int64 | long | int/long | int64 | long | integer/string | Bignum |
| <a name="fixed32" /> fixed32 | Always four bytes. More efficient than uint32 if values are often greater than 2^28. | uint32 | int | int | uint32 | uint | integer | Bignum or Fixnum (as required) |
| <a name="fixed64" /> fixed64 | Always eight bytes. More efficient than uint64 if values are often greater than 2^56. | uint64 | long | int/long | uint64 | ulong | integer/string | Bignum |
| <a name="sfixed32" /> sfixed32 | Always four bytes. | int32 | int | int | int32 | int | integer | Bignum or Fixnum (as required) |
| <a name="sfixed64" /> sfixed64 | Always eight bytes. | int64 | long | int/long | int64 | long | integer/string | Bignum |
| <a name="bool" /> bool |  | bool | boolean | boolean | bool | bool | boolean | TrueClass/FalseClass |
| <a name="string" /> string | A string must always contain UTF-8 encoded or 7-bit ASCII text. | string | String | str/unicode | string | string | string | String (UTF-8) |
| <a name="bytes" /> bytes | May contain any arbitrary sequence of bytes. | string | ByteString | str | []byte | ByteString | string | String (ASCII-8BIT) |
<|MERGE_RESOLUTION|>--- conflicted
+++ resolved
@@ -4,17 +4,6 @@
 
 ## Table of Contents
 
-- [cosmos/app/v1/config.proto](#cosmos/app/v1/config.proto)
-    - [ABCIHandlers](#cosmos.app.v1.ABCIHandlers)
-    - [Config](#cosmos.app.v1.Config)
-    - [ModuleConfig](#cosmos.app.v1.ModuleConfig)
-  
-- [cosmos/auth/module/v1/module.proto](#cosmos/auth/module/v1/module.proto)
-    - [DefaultAccountConstructor](#cosmos.auth.module.v1.DefaultAccountConstructor)
-    - [DefaultRandomGenesisAccountsProvider](#cosmos.auth.module.v1.DefaultRandomGenesisAccountsProvider)
-    - [Module](#cosmos.auth.module.v1.Module)
-    - [Permission](#cosmos.auth.module.v1.Permission)
-  
 - [cosmos/auth/v1beta1/auth.proto](#cosmos/auth/v1beta1/auth.proto)
     - [BaseAccount](#cosmos.auth.v1beta1.BaseAccount)
     - [ModuleAccount](#cosmos.auth.v1beta1.ModuleAccount)
@@ -76,9 +65,6 @@
     - [MsgRevokeResponse](#cosmos.authz.v1beta1.MsgRevokeResponse)
   
     - [Msg](#cosmos.authz.v1beta1.Msg)
-  
-- [cosmos/bank/module/v1/module.proto](#cosmos/bank/module/v1/module.proto)
-    - [Module](#cosmos.bank.module.v1.Module)
   
 - [cosmos/base/v1beta1/coin.proto](#cosmos/base/v1beta1/coin.proto)
     - [Coin](#cosmos.base.v1beta1.Coin)
@@ -352,9 +338,6 @@
 - [cosmos/genutil/v1beta1/genesis.proto](#cosmos/genutil/v1beta1/genesis.proto)
     - [GenesisState](#cosmos.genutil.v1beta1.GenesisState)
   
-- [cosmos/gov/module/v1/module.proto](#cosmos/gov/module/v1/module.proto)
-    - [Module](#cosmos.gov.module.v1.Module)
-  
 - [cosmos/gov/v1beta1/gov.proto](#cosmos/gov/v1beta1/gov.proto)
     - [Deposit](#cosmos.gov.v1beta1.Deposit)
     - [DepositParams](#cosmos.gov.v1beta1.DepositParams)
@@ -490,9 +473,6 @@
     - [QueryParamsResponse](#cosmos.mint.v1beta1.QueryParamsResponse)
   
     - [Query](#cosmos.mint.v1beta1.Query)
-  
-- [cosmos/params/module/v1/module.proto](#cosmos/params/module/v1/module.proto)
-    - [Module](#cosmos.params.module.v1.Module)
   
 - [cosmos/params/v1beta1/params.proto](#cosmos/params/v1beta1/params.proto)
     - [ParamChange](#cosmos.params.v1beta1.ParamChange)
@@ -619,9 +599,6 @@
   
     - [SignMode](#cosmos.tx.signing.v1beta1.SignMode)
   
-- [cosmos/tx/module/v1/module.proto](#cosmos/tx/module/v1/module.proto)
-    - [Module](#cosmos.tx.module.v1.Module)
-  
 - [cosmos/tx/v1beta1/tx.proto](#cosmos/tx/v1beta1/tx.proto)
     - [AuthInfo](#cosmos.tx.v1beta1.AuthInfo)
     - [Fee](#cosmos.tx.v1beta1.Fee)
@@ -686,141 +663,6 @@
 
 
 
-<a name="cosmos/app/v1/config.proto"></a>
-<p align="right"><a href="#top">Top</a></p>
-
-## cosmos/app/v1/config.proto
-
-
-
-<a name="cosmos.app.v1.ABCIHandlers"></a>
-
-### ABCIHandlers
-
-
-
-| Field | Type | Label | Description |
-| ----- | ---- | ----- | ----------- |
-| `init_genesis` | [string](#string) | repeated |  |
-| `begin_block` | [string](#string) | repeated |  |
-| `end_block` | [string](#string) | repeated |  |
-| `tx_handler` | [google.protobuf.Any](#google.protobuf.Any) |  |  |
-
-
-
-
-
-
-<a name="cosmos.app.v1.Config"></a>
-
-### Config
-
-
-
-| Field | Type | Label | Description |
-| ----- | ---- | ----- | ----------- |
-| `modules` | [ModuleConfig](#cosmos.app.v1.ModuleConfig) | repeated |  |
-| `abci` | [ABCIHandlers](#cosmos.app.v1.ABCIHandlers) |  |  |
-
-
-
-
-
-
-<a name="cosmos.app.v1.ModuleConfig"></a>
-
-### ModuleConfig
-
-
-
-| Field | Type | Label | Description |
-| ----- | ---- | ----- | ----------- |
-| `config` | [google.protobuf.Any](#google.protobuf.Any) |  |  |
-| `name` | [string](#string) |  |  |
-
-
-
-
-
- <!-- end messages -->
-
- <!-- end enums -->
-
- <!-- end HasExtensions -->
-
- <!-- end services -->
-
-
-
-<a name="cosmos/auth/module/v1/module.proto"></a>
-<p align="right"><a href="#top">Top</a></p>
-
-## cosmos/auth/module/v1/module.proto
-
-
-
-<a name="cosmos.auth.module.v1.DefaultAccountConstructor"></a>
-
-### DefaultAccountConstructor
-
-
-
-
-
-
-
-<a name="cosmos.auth.module.v1.DefaultRandomGenesisAccountsProvider"></a>
-
-### DefaultRandomGenesisAccountsProvider
-
-
-
-
-
-
-
-<a name="cosmos.auth.module.v1.Module"></a>
-
-### Module
-
-
-
-| Field | Type | Label | Description |
-| ----- | ---- | ----- | ----------- |
-| `permissions` | [Permission](#cosmos.auth.module.v1.Permission) | repeated |  |
-| `account_constructor` | [google.protobuf.Any](#google.protobuf.Any) |  | account_constructor is an optional AccountI constructor config object that can be provided to override the default BaseAccount constructor. The provided config object must have an `NewAccount() AccountI` method defined. If this is left empty, the default constructor will be used |
-| `random_genesis_accounts_provider` | [google.protobuf.Any](#google.protobuf.Any) |  |  |
-
-
-
-
-
-
-<a name="cosmos.auth.module.v1.Permission"></a>
-
-### Permission
-
-
-
-| Field | Type | Label | Description |
-| ----- | ---- | ----- | ----------- |
-| `address` | [string](#string) |  |  |
-| `permissions` | [string](#string) | repeated |  |
-
-
-
-
-
- <!-- end messages -->
-
- <!-- end enums -->
-
- <!-- end HasExtensions -->
-
- <!-- end services -->
-
-
-
 <a name="cosmos/auth/v1beta1/auth.proto"></a>
 <p align="right"><a href="#top">Top</a></p>
 
@@ -1619,37 +1461,6 @@
 | `Grant` | [MsgGrant](#cosmos.authz.v1beta1.MsgGrant) | [MsgGrantResponse](#cosmos.authz.v1beta1.MsgGrantResponse) | Grant grants the provided authorization to the grantee on the granter's account with the provided expiration time. If there is already a grant for the given (granter, grantee, Authorization) triple, then the grant will be overwritten. | |
 | `Exec` | [MsgExec](#cosmos.authz.v1beta1.MsgExec) | [MsgExecResponse](#cosmos.authz.v1beta1.MsgExecResponse) | Exec attempts to execute the provided messages using authorizations granted to the grantee. Each message should have only one signer corresponding to the granter of the authorization. | |
 | `Revoke` | [MsgRevoke](#cosmos.authz.v1beta1.MsgRevoke) | [MsgRevokeResponse](#cosmos.authz.v1beta1.MsgRevokeResponse) | Revoke revokes any authorization corresponding to the provided method name on the granter's account that has been granted to the grantee. | |
-
- <!-- end services -->
-
-
-
-<a name="cosmos/bank/module/v1/module.proto"></a>
-<p align="right"><a href="#top">Top</a></p>
-
-## cosmos/bank/module/v1/module.proto
-
-
-
-<a name="cosmos.bank.module.v1.Module"></a>
-
-### Module
-
-
-
-| Field | Type | Label | Description |
-| ----- | ---- | ----- | ----------- |
-| `blocked_addrs` | [string](#string) | repeated | TODO: this shouldn't be a config param, rather we should have a more generic solution, such as: blocked module accounts should register themselves in genesis |
-
-
-
-
-
- <!-- end messages -->
-
- <!-- end enums -->
-
- <!-- end HasExtensions -->
 
  <!-- end services -->
 
@@ -5178,32 +4989,6 @@
 
 
 
-<a name="cosmos/gov/module/v1/module.proto"></a>
-<p align="right"><a href="#top">Top</a></p>
-
-## cosmos/gov/module/v1/module.proto
-
-
-
-<a name="cosmos.gov.module.v1.Module"></a>
-
-### Module
-
-
-
-
-
-
- <!-- end messages -->
-
- <!-- end enums -->
-
- <!-- end HasExtensions -->
-
- <!-- end services -->
-
-
-
 <a name="cosmos/gov/v1beta1/gov.proto"></a>
 <p align="right"><a href="#top">Top</a></p>
 
@@ -6121,37 +5906,7 @@
 
 
 
-<<<<<<< HEAD
-<a name="cosmos/params/module/v1/module.proto"></a>
-<p align="right"><a href="#top">Top</a></p>
-
-## cosmos/params/module/v1/module.proto
-
-
-
-<a name="cosmos.params.module.v1.Module"></a>
-
-### Module
-
-
-
-
-
-
- <!-- end messages -->
-
- <!-- end enums -->
-
- <!-- end HasExtensions -->
-
- <!-- end services -->
-
-
-
-<a name="cosmos/params/v1beta1/params.proto"></a>
-=======
 <a name="cosmos/group/v1beta1/query.proto"></a>
->>>>>>> adff7d80
 <p align="right"><a href="#top">Top</a></p>
 
 ## cosmos/group/v1beta1/query.proto
@@ -8795,37 +8550,6 @@
 | SIGN_MODE_DIRECT_JSON | 3 | SIGN_MODE_DIRECT_JSON specifies a signing mode which uses SignDocJSON. It is verified using a canonical JSON representation of the bytes used in SIGN_MODE_DIRECT. |
 | SIGN_MODE_LEGACY_AMINO_JSON | 127 | SIGN_MODE_LEGACY_AMINO_JSON is a backwards compatibility mode which uses Amino JSON and will be removed in the future. |
 
-
- <!-- end enums -->
-
- <!-- end HasExtensions -->
-
- <!-- end services -->
-
-
-
-<a name="cosmos/tx/module/v1/module.proto"></a>
-<p align="right"><a href="#top">Top</a></p>
-
-## cosmos/tx/module/v1/module.proto
-
-
-
-<a name="cosmos.tx.module.v1.Module"></a>
-
-### Module
-
-
-
-| Field | Type | Label | Description |
-| ----- | ---- | ----- | ----------- |
-| `enabled_sign_modes` | [cosmos.tx.signing.v1beta1.SignMode](#cosmos.tx.signing.v1beta1.SignMode) | repeated | enabled_sign_modes is the list of enabled sign modes. It will fallback to the default value of [SIGN_MODE_DIRECT, SIGN_MODE_LEGACY_AMINO_JSON] if left empty. |
-
-
-
-
-
- <!-- end messages -->
 
  <!-- end enums -->
 
