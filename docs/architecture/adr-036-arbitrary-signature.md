# ADR 036: Arbitrary Message Signature Specification

## Changelog

- 28/10/2020 - Initial draft

## Authors
- Antoine Herzog (@antoineherzog)
- Zaki Manian (@zmanian)
- Aleksandr Bezobchuk (alexanderbez) [1]
- Frojdi Dymylja (@fdymylja)

## Status

Draft

## Abstract

Currently, in the SDK, there is no convention to sign arbitrary message like on Ethereum. We propose with this specification, for Cosmos SDK ecosystem, a way to sign and validate off-chain arbitrary messages.

This specification serves the purpose of covering every use case, this means that cosmos-sdk applications developers decide how to serialize and represent `Data` to users. 
## Context

Having the ability to sign messages off-chain has proven to be a fundamental aspect of nearly any blockchain. The notion of signing messages off-chain has many added benefits such as saving on computational costs and reducing transaction throughput and overhead. Within the context of the Cosmos, some of the major applications of signing such data includes, but is not limited to, providing a cryptographic secure and verifiable means of proving validator identity and possibly associating it with some other framework or organization. In addition, having the ability to sign Cosmos messages with a Ledger or similar HSM device.


## Decision

The aim is being able to sign arbitrary messages, even using Ledger or similar HSM devices.

<<<<<<< HEAD
As a result signed messages should look roughly like Cosmos SDK messages. chain-id, account_number and sequence can all be assigned invalid values.
=======
As a result signed messages should look roughly like Cosmos SDK messages but **must not** be a valid on-chain transaction. `chain-id`, `account_number` and `sequence` can all be assigned invalid values.
The CLI should set those to default values.
>>>>>>> 1e33f9fb

Cosmos SDK 0.40 also introduces a concept of “auth_info” this can specify SIGN_MODES.

A spec should include an `auth_info` that supports SIGN_MODE_DIRECT and SIGN_MODE_LEGACY_AMINO.

- the memo must be empty
- nonce, sequence number must be equal to 0
- chain-id must be equal to “signature”
- fee gas must be equal to 0
- fee amount must be an empty array
- inside the message with type `MsgSignData`, we put inside *bytes* data and the `address` of the signer.
- it's applications developers decision how `Data` should be treated, by treated we mean the serialization and deserialization process and the Object `Data` should represent. 

Proto definition:
```proto
// MsgSignData defines an arbitrary, general-purpose, off-chain message
message MsgSignData {
    // Signer is the sdk.AccAddress of the message signer
    bytes Signer = 1 [(gogoproto.jsontag) = "signer", (gogoproto.casttype) = "github.com/cosmos/cosmos-sdk/types.AccAddress"];
    // Data represents the raw bytes of the content that is signed (text, json, etc)
    bytes Data = 2 [(gogoproto.jsontag) = "data"];
}
```
Signed MsgSignData json example:
```json
{
  "type": "cosmos-sdk/StdTx",
  "value": {
    "msg": [
      {
        "type": "sign/MsgSignData",
        "value": {
          "signer": "cosmos1hftz5ugqmpg9243xeegsqqav62f8hnywsjr4xr",
          "data": "cmFuZG9t"
        }
      }
    ],
    "fee": {
      "amount": [],
      "gas": "0"
    },
    "signatures": [
      {
        "pub_key": {
          "type": "tendermint/PubKeySecp256k1",
          "value": "AqnDSiRoFmTPfq97xxEb2VkQ/Hm28cPsqsZm9jEVsYK9"
        },
        "signature": "8y8i34qJakkjse9pOD2De+dnlc4KvFgh0wQpes4eydN66D9kv7cmCEouRrkka9tlW9cAkIL52ErB+6ye7X5aEg=="
      }
    ],
    "memo": ""
  }
}
```

## Consequences

There is a specification on how messages, that are not meant to be broadcast to a live chain, should be formed. 

### Backwards Compatibility

Backwards compatibility is maintained as this is a new message spec definition.

### Positive

- A common format that can be used by multiple applications to sign and verify off-chain messages.
- The specification is primitive which means it can cover every use case without limiting what is possible to fit inside it.
- It gives room for other off-chain messages specifications that aim to target more specific and common use cases such as off-chain-based authN/authZ layers [2].

### Negative



## References

1. https://github.com/cosmos/ics/pull/33
2. https://github.com/cosmos/cosmos-sdk/pull/7727#discussion_r515668204<|MERGE_RESOLUTION|>--- conflicted
+++ resolved
@@ -28,12 +28,7 @@
 
 The aim is being able to sign arbitrary messages, even using Ledger or similar HSM devices.
 
-<<<<<<< HEAD
-As a result signed messages should look roughly like Cosmos SDK messages. chain-id, account_number and sequence can all be assigned invalid values.
-=======
 As a result signed messages should look roughly like Cosmos SDK messages but **must not** be a valid on-chain transaction. `chain-id`, `account_number` and `sequence` can all be assigned invalid values.
-The CLI should set those to default values.
->>>>>>> 1e33f9fb
 
 Cosmos SDK 0.40 also introduces a concept of “auth_info” this can specify SIGN_MODES.
 
